--- conflicted
+++ resolved
@@ -46,13 +46,76 @@
     return (r, g, b)
 
 
-<<<<<<< HEAD
+def generate_color() -> str:
+    """生成十六进制颜色字符串
+
+    Returns
+    -------
+    str
+        颜色字符串,以#开头的十六进制字符串,如#FFFFFF
+        字符串字母大写
+    """
+    r, g, b = rgb_color
+
+    # 将rgb转为颜色字符串
+    hex_color = "#{:02X}{:02X}{:02X}".format(r, g, b)
+
+    # 生成随机数, 用于在颜色列表中选择一个随机颜色
+    random_number = random.randint(0, 15)
+
+    color_list = [
+        "#528d59",
+        "#9cbe5d",
+        "#dfb142",
+        "#d0703c",
+        "#e3b292",
+        "#c24d46",
+        "#892d58",
+        "#d47694",
+        "#8cc5b7",
+        "#40877c",
+        "#6ebad3",
+        "#587ad2",
+        "#6d4ba4",
+        "#b15fbb",
+        "#905f4a",
+        "#989fa3",
+    ]
+
+    # 将随机选择的十六进制字符串转为RGB
+    r, g, b = hex_to_rgb(color_list[random_number])
+
+    # 在RGB通道增加随机波动
+    r = min(r + r_random, 255)
+    g = min(g + g_random, 255)
+    b = min(b + b_random, 255)
+
+    # 将RGB转为十六进制字符串，然后返回
+    return rgb_to_hex(rgb_color=(r, g, b))
+
+
+def hex_to_rgb(hex_color: str):
+    """将十六进制颜色字符串转为RGB
+
+    Returns
+    -------
+    tuple
+        包含RGB的元组,每个元素都是0-255之间的整数,如(255, 255, 255)
+    """
+
+    # 去除可能包含的 '#' 符号
+    hex_color = hex_color.lstrip("#")
+
+    # 将十六进制颜色代码分成红、绿和蓝部分
+    r = int(hex_color[0:2], 16)
+    g = int(hex_color[2:4], 16)
+    b = int(hex_color[4:6], 16)
+
+    return (r, g, b)
+
+
 def generate_color(number: int = 0) -> str:
     """输入数字，在设定好顺序的颜色列表中返回十六进制颜色字符串
-=======
-def generate_color() -> str:
-    """生成十六进制颜色字符串
->>>>>>> 36e1add2
 
     Returns
     -------
@@ -62,7 +125,6 @@
     """
 
     # 生成 RGB 随机变化值
-<<<<<<< HEAD
     # r_random = random.randint(0, 10)
     # g_random = random.randint(0, 10)
     # b_random = random.randint(0, 10)
@@ -107,44 +169,6 @@
 
 # 默认颜色，也就是前端单实验内容显示的颜色
 DEFAULT_COLOR = generate_color(1)
-=======
-    r_random = random.randint(0, 10)
-    g_random = random.randint(0, 10)
-    b_random = random.randint(0, 10)
-
-    # 生成随机数, 用于在颜色列表中选择一个随机颜色
-    random_number = random.randint(0, 15)
-
-    color_list = [
-        "#528d59",
-        "#9cbe5d",
-        "#dfb142",
-        "#d0703c",
-        "#e3b292",
-        "#c24d46",
-        "#892d58",
-        "#d47694",
-        "#8cc5b7",
-        "#40877c",
-        "#6ebad3",
-        "#587ad2",
-        "#6d4ba4",
-        "#b15fbb",
-        "#905f4a",
-        "#989fa3",
-    ]
-
-    # 将随机选择的十六进制字符串转为RGB
-    r, g, b = hex_to_rgb(color_list[random_number])
-
-    # 在RGB通道增加随机波动
-    r = min(r + r_random, 255)
-    g = min(g + g_random, 255)
-    b = min(b + b_random, 255)
-
-    # 将RGB转为十六进制字符串，然后返回
-    return rgb_to_hex(rgb_color=(r, g, b))
->>>>>>> 36e1add2
 
 
 if __name__ == "__main__":
