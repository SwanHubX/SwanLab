#!/usr/bin/env python
# -*- coding: utf-8 -*-
r"""
@DATE: 2023-12-15 17:33:56
@File: swanlab/log/__init__.py
@IDE: vscode
@Description:
    日志记录模块，在设计上swanlog作为一个独立的模块被使用
    FIXME: shit code
"""
<<<<<<< HEAD
from typing import Optional
from .log import SwanLog,trace_handler
=======

from .log import SwanLog
>>>>>>> a2a0c0b0

swanlog: SwanLog = SwanLog("swanlab")

start_proxy = swanlog.start_proxy

reset = swanlog.reset

<<<<<<< HEAD
__all__ = ["install", "uninstall", "swanlog", "trace_handler"]
=======
__all__ = ["start_proxy", "reset", "swanlog"]
>>>>>>> a2a0c0b0
<|MERGE_RESOLUTION|>--- conflicted
+++ resolved
@@ -8,13 +8,7 @@
     日志记录模块，在设计上swanlog作为一个独立的模块被使用
     FIXME: shit code
 """
-<<<<<<< HEAD
-from typing import Optional
-from .log import SwanLog,trace_handler
-=======
-
-from .log import SwanLog
->>>>>>> a2a0c0b0
+from .log import SwanLog, trace_handler
 
 swanlog: SwanLog = SwanLog("swanlab")
 
@@ -22,8 +16,4 @@
 
 reset = swanlog.reset
 
-<<<<<<< HEAD
-__all__ = ["install", "uninstall", "swanlog", "trace_handler"]
-=======
-__all__ = ["start_proxy", "reset", "swanlog"]
->>>>>>> a2a0c0b0
+__all__ = ["start_proxy", "reset", "swanlog", "trace_handler"]
