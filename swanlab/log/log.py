--- conflicted
+++ resolved
@@ -112,6 +112,11 @@
             stderr_func()
 
     @property
+    def file(self):
+        if self.__consoler.installed:
+            return self.__consoler.writer.file
+        else:
+            return None
     def proxied(self):
         """
         判断是否已经开启代理了
@@ -179,13 +184,24 @@
         self.stop_proxy()
         self.level = self.__original_level
 
-<<<<<<< HEAD
-    @property
-    def file(self):
-        if self.__consoler.installed:
-            return self.__consoler.writer.file
-        else:
-            return None
+
+_ANSI_ESCAPE_RE = re.compile(r'\x1b\[[0-9;]*[mK]')  # 匹配ANSI控制码
+
+
+def clean_control_chars(text) -> Tuple[List[str], str]:
+    """
+    清理终端控制字符（模拟终端覆盖行为）
+    特别，如果当前字符串中不包含换行符，则直接返回，不处理
+    """
+    lines = text.split('\n')
+    cleaned_lines = []
+    # 最后一行不处理，因为可能是未完成的行
+    # 这与当前 “如果当前字符串中不包含换行符，则直接返回，不处理” 的设计是一致的，并且有更多的灵活性: 最后一行将被作为 buffer 缓冲
+    for line in lines[:-1]:
+        cleaned_line = line.split('\r')[-1]  # 取 \r 后内容
+        cleaned_line = _ANSI_ESCAPE_RE.sub('', cleaned_line)  # 使用预编译正则
+        cleaned_lines.append(cleaned_line)
+    return cleaned_lines, lines[-1]
 
 def trace_handler():
     """
@@ -210,24 +226,4 @@
             
         prof.export_chrome_trace(f"{saved_path}")
 
-    return handler_fn
-=======
-
-_ANSI_ESCAPE_RE = re.compile(r'\x1b\[[0-9;]*[mK]')  # 匹配ANSI控制码
-
-
-def clean_control_chars(text) -> Tuple[List[str], str]:
-    """
-    清理终端控制字符（模拟终端覆盖行为）
-    特别，如果当前字符串中不包含换行符，则直接返回，不处理
-    """
-    lines = text.split('\n')
-    cleaned_lines = []
-    # 最后一行不处理，因为可能是未完成的行
-    # 这与当前 “如果当前字符串中不包含换行符，则直接返回，不处理” 的设计是一致的，并且有更多的灵活性: 最后一行将被作为 buffer 缓冲
-    for line in lines[:-1]:
-        cleaned_line = line.split('\r')[-1]  # 取 \r 后内容
-        cleaned_line = _ANSI_ESCAPE_RE.sub('', cleaned_line)  # 使用预编译正则
-        cleaned_lines.append(cleaned_line)
-    return cleaned_lines, lines[-1]
->>>>>>> a2a0c0b0
+    return handler_fn