from typing import List, Union

from swankit.core.data import BaseType, MediaBuffer, MediaType

from .audio import Audio
from .image import Image
from .line import FloatConvertible, Line
from .object3d import Model3D, Object3D, PointCloud
from .text import Text
from .wrapper import DataWrapper
<<<<<<< HEAD
from .object3d import Object3D
from swankit.core.data import MediaType, MediaBuffer, BaseType
=======
>>>>>>> f845082f

DataType = Union[int, float, FloatConvertible, BaseType, List[BaseType]]
ChartType = BaseType.Chart

__all__ = [
    "FloatConvertible",
    "DataWrapper",
    "MediaType",
    "Image",
    "Audio",
    "Text",
    "Line",
    "DataType",
    "ChartType",
    "MediaBuffer",
<<<<<<< HEAD
    "Object3D"
=======
    "Object3D",
    "PointCloud",
    "Model3D",
>>>>>>> f845082f
]<|MERGE_RESOLUTION|>--- conflicted
+++ resolved
@@ -8,11 +8,6 @@
 from .object3d import Model3D, Object3D, PointCloud
 from .text import Text
 from .wrapper import DataWrapper
-<<<<<<< HEAD
-from .object3d import Object3D
-from swankit.core.data import MediaType, MediaBuffer, BaseType
-=======
->>>>>>> f845082f
 
 DataType = Union[int, float, FloatConvertible, BaseType, List[BaseType]]
 ChartType = BaseType.Chart
@@ -28,11 +23,7 @@
     "DataType",
     "ChartType",
     "MediaBuffer",
-<<<<<<< HEAD
-    "Object3D"
-=======
     "Object3D",
     "PointCloud",
     "Model3D",
->>>>>>> f845082f
 ]