from typing import List, Union

from swanlab.toolkit import BaseType, MediaBuffer, MediaType
from .audio import Audio
from .custom_charts import echarts, Echarts, PyEchartsBase, PyEchartsTable
from .image import Image
from .line import FloatConvertible, Line
from .object3d import Object3D, Molecule
from .text import Text
<<<<<<< HEAD
from .line import Line, FloatConvertible
from .video import Video
from typing import Union, List
=======
>>>>>>> 34c7f978
from .wrapper import DataWrapper

DataType = Union[
    int,
    float,
    FloatConvertible,
    BaseType,
    List[BaseType],
    PyEchartsBase,
    PyEchartsTable,
    List[PyEchartsTable],
    List[PyEchartsBase],
]

ChartType = BaseType.Chart

__all__ = [
    # 数据类型
    "FloatConvertible",
    "DataWrapper",
    "MediaType",
    "PyEchartsBase",
    "PyEchartsTable",
    "DataType",
    "ChartType",
    "MediaBuffer",
    # 支持的图表类
    "Image",
    "Audio",
    "Text",
    "Line",
<<<<<<< HEAD
    "DataType",
    "ChartType",
    "MediaBuffer",
    "Video"
=======
    "Object3D",
    "Molecule",
    "Echarts",
    # 模块
    "echarts",
>>>>>>> 34c7f978
]<|MERGE_RESOLUTION|>--- conflicted
+++ resolved
@@ -7,12 +7,9 @@
 from .line import FloatConvertible, Line
 from .object3d import Object3D, Molecule
 from .text import Text
-<<<<<<< HEAD
 from .line import Line, FloatConvertible
+from typing import Union, List
 from .video import Video
-from typing import Union, List
-=======
->>>>>>> 34c7f978
 from .wrapper import DataWrapper
 
 DataType = Union[
@@ -44,16 +41,13 @@
     "Audio",
     "Text",
     "Line",
-<<<<<<< HEAD
     "DataType",
     "ChartType",
     "MediaBuffer",
-    "Video"
-=======
+    "Video",
     "Object3D",
     "Molecule",
     "Echarts",
     # 模块
     "echarts",
->>>>>>> 34c7f978
 ]