--- conflicted
+++ resolved
@@ -25,7 +25,6 @@
     def get_data(self):
         # 如果传入的是Image类列表
         if isinstance(self.value, list):
-<<<<<<< HEAD
             datas = []
             for i in self.value:
                 i.settings = self.settings
@@ -34,33 +33,18 @@
                 datas.append(i.get_data())
             return [i.get_data() for i in self.value]
         self.__preprocess(self.value)
+        # 获取图像的hash值
+        hash_name = get_file_hash_pil(self.image_data)[:16]
+        # 设置保存路径, 保存文件名
         save_dir = os.path.join(self.settings.static_dir, self.tag)
-        save_name = f"image-step{self.step}.png"
+        save_name = f"{self.caption}-step{self.step}-{hash_name}.png"
+        # 如果不存在目录则创建
         if os.path.exists(save_dir) is False:
             os.makedirs(save_dir)
         save_path = os.path.join(save_dir, f"image-step{self.step}.png")
-
         # 保存图像到指定目录
         self.__save(save_path)
         return save_name
-=======
-            return [value.get_data() for value in self.value]
-        # 如果传入的是其他类型
-        else:
-            self.__preprocess(self.value)
-            # 获取图像的hash值
-            hash_name = get_file_hash_pil(self.image_data)[:16]
-            # 设置保存路径, 保存文件名
-            save_dir = os.path.join(self.settings.static_dir, self.tag)
-            save_name = f"{self.caption}-step{self.step}-{hash_name}.png"
-            # 如果不存在目录则创建
-            if os.path.exists(save_dir) is False:
-                os.makedirs(save_dir)
-            save_path = os.path.join(save_dir, f"image-step{self.step}.png")
-            # 保存图像到指定目录
-            self.__save(save_path)
-            return save_name
->>>>>>> bc62ec97
 
     def expect_types(self, *args, **kwargs) -> list:
         return ["str", "numpy.array", "PIL.Image.Image"]
