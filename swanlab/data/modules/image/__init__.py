--- conflicted
+++ resolved
@@ -4,19 +4,14 @@
 
 if TYPE_CHECKING:
     # noinspection PyPackageRequirements
-<<<<<<< HEAD
-    import numpy as np
-
-    # noinspection PyPackageRequirements
-    from PIL import Image as PILImage
-
-=======
     import matplotlib as _matplotlib  # type: ignore
+
     # noinspection PyPackageRequirements
     import numpy as _numpy  # type: ignore
->>>>>>> 9ae1a1b6
+
     # noinspection PyPackageRequirements
     import torch as _torch  # type: ignore
+
     # noinspection PyPackageRequirements
     from PIL.Image import Image as _PILImage  # type: ignore
 
@@ -63,21 +58,12 @@
     ACCEPT_FORMAT = ["png", "jpg", "jpeg", "bmp"]
 
     def __init__(
-<<<<<<< HEAD
         self,
-        data_or_path: InputType,
+        data_or_path: "ImageDataOrPathType",
         mode: str = None,
         caption: str = None,
         file_type: str = None,
         size: Union[int, list, tuple] = None,
-=======
-            self,
-            data_or_path: "ImageDataOrPathType",
-            mode: str = None,
-            caption: str = None,
-            file_type: str = None,
-            size: Union[int, list, tuple] = None,
->>>>>>> 9ae1a1b6
     ):
         """Image class constructor
 
@@ -113,6 +99,7 @@
         try:
             # noinspection PyPackageRequirements
             from PIL import Image as PILImage
+
             # noinspection PyPackageRequirements
             import numpy as np
         except ImportError:
@@ -130,18 +117,6 @@
                 image_data = PILImage.open(data_or_path).convert(mode)
             except Exception as e:
                 raise ValueError(f"Invalid image path: {data_or_path}") from e
-<<<<<<< HEAD
-        elif isinstance(data_or_path, np.ndarray):
-            # 如果输入为numpy array
-            try:
-                if data_or_path.ndim == 2 or (data_or_path.ndim == 3 and data_or_path.shape[2] in [3, 4]):
-                    image_data = PILImage.fromarray(np.clip(data_or_path, 0, 255).astype(np.uint8), mode=mode)
-                else:
-                    raise TypeError("Invalid numpy array: the numpy array must be 2D or 3D with 3 or 4 channels.")
-            except Exception as e:
-                raise TypeError("Invalid numpy array for the image") from e
-=======
->>>>>>> 9ae1a1b6
         elif isinstance(data_or_path, PILImage.Image):
             # 如果输入为PIL.Image
             image_data = data_or_path.convert(mode)
