#!/usr/bin/env python
# -*- coding: utf-8 -*-
r"""
@DATE: 2024-01-01 15:58:58
@File: swanlab/data/run/main.py
@IDE: vscode
@Description:
    在此处定义SwanLabRun类并导出
"""
from ..settings import SwanDataSettings
from swanlab.log import swanlog
from swanlab.data.modules import MediaType, DataWrapper, FloatConvertible, Line
from .config import SwanLabConfig
import random
from enum import Enum
from .exp import SwanLabExp
from datetime import datetime
from typing import Callable, Optional, Dict, MutableMapping
from .operator import SwanLabRunOperator
from swanlab.env import get_mode
<<<<<<< HEAD
import random
=======
from ...utils.file import check_key_format
>>>>>>> 21b6f367


class SwanLabRunState(Enum):
    """SwanLabRunState is an enumeration class that represents the state of the experiment.
    We Recommend that you use this enumeration class to represent the state of the experiment.
    """

    NOT_STARTED = -2
    SUCCESS = 1
    CRASHED = -1
    RUNNING = 0


class SwanLabRun:
    """
    The SwanLabRun class is used for logging during a single experiment.
    There should be only one instance of the SwanLabRun class for each experiment.
    """

    def __init__(
        self,
        project_name: str = None,
        experiment_name: str = None,
        description: str = None,
        run_config: MutableMapping = None,
        log_level: str = None,
        suffix: str = None,
        exp_num: int = None,
        operator: SwanLabRunOperator = SwanLabRunOperator(),
    ):
        """
        Initializing the SwanLabRun class involves configuring the settings and initiating other logging processes.

        Parameters
        ----------
        project_name : str, optional
            项目名称，目前单纯做一个记录
        experiment_name : str, optional
            实验名称，实验名称应该唯一，由0-9，a-z，A-Z，" ","_","-","/"组成
            如果不提供此参数(为None)，SwanLab将自动生成一个实验名称
        description : str, optional
            实验描述，用于对当前实验进行更详细的介绍或标注
            如果不提供此参数(为None)，可以在web界面中进行修改,这意味着必须在此改为空字符串""
        run_config : MutableMapping, optional
            实验参数配置，可以在web界面中显示，如学习率、batch size等
            不需要做任何限制，但必须是字典类型，可被json序列化，否则会报错
        log_level : str, optional
            当前实验的日志等级，默认为 'info'，可以从 'debug' 、'info'、'warning'、'error'、'critical' 中选择
            不区分大小写，如果不提供此参数(为None)，则默认为 'info'
            如果提供的日志等级不在上述范围内，默认改为info
        suffix : str, optional
            实验名称后缀，用于区分同名实验，格式为yyyy-mm-dd_HH-MM-SS
            如果不提供此参数(为None)，不会添加后缀
        exp_num : int, optional
            历史实验总数，用于云端颜色与本地颜色的对应
        operator : SwanLabRunOperator, optional
            实验操作员，用于批量处理回调函数的调用，如果不提供此参数(为None)，则会自动生成一个实例
        """

        global run
        if run is not None:
            raise RuntimeError("SwanLabRun has been initialized")

        # ---------------------------------- 初始化类内参数 ----------------------------------
        self.__project_name = project_name
        # 生成一个唯一的id，随机生成一个8位的16进制字符串，小写
        _id = hex(random.randint(0, 2 ** 32 - 1))[2:].zfill(8)
        timestamp = datetime.now().strftime("%Y%m%d_%H%M%S")
        self.__run_id = "run-{}-{}".format(timestamp, _id)
        # 操作员初始化
        self.__operator = SwanLabRunOperator() if operator is None else operator
        self.__settings = SwanDataSettings(run_id=self.__run_id, should_save=not self.__operator.disabled)
        self.__operator.inject(self.__settings)
        # ---------------------------------- 初始化日志记录器 ----------------------------------
        # output、console_dir等内容不依赖于实验名称的设置
        swanlog.set_level(self.__check_log_level(log_level))
        # ---------------------------------- 初始化配置 ----------------------------------
        # 给外部1个config
        self.__config = SwanLabConfig(run_config, self.__settings)
        # ---------------------------------- 注册实验 ----------------------------------
        self.__exp: SwanLabExp = self.__register_exp(experiment_name, description, suffix, num=exp_num)
        # 实验状态标记，如果status不为0，则无法再次调用log方法
        self.__state = SwanLabRunState.RUNNING

        # 动态定义一个方法，用于修改实验状态
        def _(state: SwanLabRunState):
            self.__state = state

        global _change_run_state
        _change_run_state = _
        run = self

        # ---------------------------------- 初始化完成 ----------------------------------
        self.__operator.on_run()

    @property
    def operator(self) -> SwanLabRunOperator:
        return self.__operator

    @property
    def project_name(self) -> str:
        return self.__project_name

    @property
    def mode(self) -> str:
        return get_mode()

    @property
    def state(self) -> SwanLabRunState:
        return self.__state

    @classmethod
    def get_state(cls) -> SwanLabRunState:
        """
        获取当前实验状态
        """
        global run
        return run.state if run is not None else SwanLabRunState.NOT_STARTED

    @property
    def is_crashed(self) -> bool:
        return self.__state == SwanLabRunState.CRASHED

    @property
    def is_success(self) -> bool:
        return self.__state == SwanLabRunState.SUCCESS

    @property
    def is_running(self) -> bool:
        return self.__state == SwanLabRunState.RUNNING

    @staticmethod
    def finish(state: SwanLabRunState = SwanLabRunState.SUCCESS, error=None):
        """
        Finish the current run and close the current experiment
        Normally, swanlab will run this function automatically,
        but you can also execute it manually and mark the experiment as 'completed'.
        Once the experiment is marked as 'completed', no more data can be logged to the experiment by 'swanlab.log'.
        After calling this function, you can re-run `swanlab.init` to start a new experiment.

        :param state: The state of the experiment, it can be 'SUCCESS', 'CRASHED' or 'RUNNING'.
        :param error: The error message when the experiment is marked as 'CRASHED'. If not 'CRASHED', it should be None.
        """
        global run
        # 分为几步
        # 1. 设置数据库实验状态为对应状态
        # 2. 判断是否为云端同步，如果是则开始关闭线程池和同步状态
        # 3. 清空run和config对象，run改为局部变量_run，config被清空
        # 4. 返回_run
        if run is None:
            raise RuntimeError("The run object is None, please call `swanlab.init` first.")
        if state == SwanLabRunState.CRASHED and error is None:
            raise ValueError("When the state is 'CRASHED', the error message cannot be None.")
        _set_run_state(state)
        error = error if state == SwanLabRunState.CRASHED else None
        # 退出回调
        run.operator.on_stop(error)
        try:
            swanlog.uninstall()
        except RuntimeError:
            # disabled 模式下没有install，所以会报错
            pass

        run.config.clean()
        _run, run = run, None

        return _run

    @property
    def settings(self) -> SwanDataSettings:
        """
        This property allows you to access the 'settings' content passed through `init`,
        and runtime settings can not be modified.
        """
        return self.__settings

    @property
    def config(self):
        """
        This property allows you to access the 'config' content passed through `init`,
        and allows you to modify it. The latest configuration after each modification
        will be synchronized to the corresponding path by Swanlab. If you have
        enabled the web service, you will notice the changes after refreshing.
        """
        return self.__config

    @property
    def exp(self) -> SwanLabExp:
        """
        Get the current experiment object. This object is used to log data and control the experiment.
        """
        return self.__exp

    def log(self, data: dict, step: int = None):
        """
        Log a row of data to the current run. Unlike `swanlab.log`, this api will be called directly based on the
        SwanRun instance, removing the initialization process. Of course, after you call the success/fail method,
        this method will be banned from calling.

        Parameters
        ----------
        data : Dict[str, DataType]
            Data must be a dict.
            The key must be a string with 0-9, a-z, A-Z, " ", "_", "-", "/".
            The value must be a `float`, `float convertible object`, `int` or `swanlab.data.BaseType`.
        step : int, optional
            The step number of the current data, if not provided, it will be automatically incremented.
            If step is duplicated, the data will be ignored.
        """
        if self.__state != SwanLabRunState.RUNNING:
            raise RuntimeError("After experiment finished, you can no longer log data to the current experiment")
        self.__operator.on_log()

        if not isinstance(data, dict):
            return swanlog.error(
                "log data must be a dict, but got {}, SwanLab will ignore records it.".format(type(data))
            )
        # 检查step的类型
        if step is not None and (not isinstance(step, int) or step < 0):
            swanlog.error(
                "'step' must be an integer not less than zero, but got {}, SwanLab will automatically set step".format(
                    step
                )
            )
            step = None

        log_return = {}
        # 遍历data，记录data
        for k, v in data.items():
            _k = k
            k = check_key_format(k, auto_cut=True)
            if k != _k:
                # 超过255字符，截断
                swanlog.warning(f"Key {_k} is too long, cut to 255 characters.")
            # ---------------------------------- 包装数据 ----------------------------------
            # 输入为可转换为float的数据类型
            if isinstance(v, (int, float, FloatConvertible)):
                v = DataWrapper(k, [Line(v)])
            # 为Line类型或者MediaType类型
            elif isinstance(v, (Line, MediaType)):
                v = DataWrapper(k, [v])
            # 为List[MediaType]或者List[Line]类型，且长度大于0，且所有元素类型相同
            elif (
                isinstance(v, list)
                and len(v) > 0
                and all([isinstance(i, (Line, MediaType)) for i in v])
                and all([i.__class__ == v[0].__class__ for i in v])
            ):
                v = DataWrapper(k, v)
            else:
                # 其余情况被当作是非法的数据类型，交给Line处理
                v = DataWrapper(k, [Line(v)])
            # 数据类型的检查将在创建chart配置的时候完成，因为数据类型错误并不会影响实验进行
            metric_info = self.__exp.add(key=k, data=v, step=step)
            self.__operator.on_metric_create(metric_info)
            log_return[metric_info.key] = metric_info

        return log_return

    def __str__(self) -> str:
        """此类的字符串表示"""
        return self.__run_id

    def __register_exp(
        self,
        experiment_name: str,
        description: str = None,
        suffix: str = None,
        num: int = None,
    ) -> SwanLabExp:
        """
        注册实验，将实验配置写入数据库中，完成实验配置的初始化
        """

        # ---------------------------------- 初始化实验 ----------------------------------

        def setter(exp_name: str, light_color: str, dark_color: str, desc: str):
            """
            设置实验相关信息
            :param exp_name: 实验名称
            :param light_color: 亮色
            :param dark_color: 暗色
            :param desc: 实验描述
            :return:
            """
            # 实验创建成功，设置实验相关信息
            self.settings.exp_name = exp_name
            self.settings.exp_colors = (light_color, dark_color)
            self.settings.description = desc

        self.__operator.before_init_experiment(self.__run_id, experiment_name, description, num, suffix, setter)
        return SwanLabExp(self.settings, operator=self.__operator)

    @staticmethod
    def __check_log_level(log_level: str) -> str:
        """检查日志等级是否合法"""
        valid = ["debug", "info", "warning", "error", "critical"]
        if log_level is None:
            return "info"
        elif log_level.lower() in valid:
            return log_level.lower()
        else:
            swanlog.warning(f"The log level you provided is not valid, it has been set to {log_level}.")
            return "info"


run: Optional["SwanLabRun"] = None
"""Global runtime instance. After the user calls finish(), run will be set to None."""
_change_run_state: Optional["Callable"] = None
"""
修改实验状态的函数，用于在实验状态改变时调用
"""
config: Optional["SwanLabConfig"] = SwanLabConfig()
"""Global config instance. After the user calls finish(), config will be set to None."""


def _set_run_state(state: SwanLabRunState):
    """
    设置实验状态，只能在run对象存在的情况下调用
    """
    if run is None:
        raise RuntimeError("The run object is None, please call swanlab.init first.")

    if state not in SwanLabRunState or state in [SwanLabRunState.NOT_STARTED, SwanLabRunState.RUNNING]:
        swanlog.warning("Invalid state when set, state must be in SwanLabRunState and not be RUNNING or NOT_STARTED")
        swanlog.warning("SwanLab will set state to `CRASHED`")
        state = SwanLabRunState.CRASHED
    # 设置state
    _change_run_state(state)


def get_run() -> Optional["SwanLabRun"]:
    """
    Get the current run object. If the experiment has not been initialized, return None.
    """
    global run
    return run


def get_config() -> Optional["SwanLabConfig"]:
    """
    Get the current config object.
    """
    global config
    return config<|MERGE_RESOLUTION|>--- conflicted
+++ resolved
@@ -18,11 +18,8 @@
 from typing import Callable, Optional, Dict, MutableMapping
 from .operator import SwanLabRunOperator
 from swanlab.env import get_mode
-<<<<<<< HEAD
 import random
-=======
 from ...utils.file import check_key_format
->>>>>>> 21b6f367
 
 
 class SwanLabRunState(Enum):
