#!/usr/bin/env python
# -*- coding: utf-8 -*-
r"""
@DATE: 2024-01-01 15:58:58
@File: swanlab/data/run/main.py
@IDE: vscode
@Description:
    在此处定义SwanLabRun类并导出
"""
from ..settings import SwanDataSettings
from swanlab.log import swanlog
from swanlab.data.modules import BaseType
<<<<<<< HEAD
from swanlab.data.config import SwanLabConfig
=======
from .config import SwanLabConfig
import random
>>>>>>> 5c65b19e
from enum import Enum
from .exp import SwanLabExp
from datetime import datetime
from typing import Callable, Optional, Dict, MutableMapping
from .operator import SwanLabRunOperator
from swanlab.env import get_mode
import random


class SwanLabRunState(Enum):
    """SwanLabRunState is an enumeration class that represents the state of the experiment.
    We Recommend that you use this enumeration class to represent the state of the experiment.
    """

    NOT_STARTED = -2
    SUCCESS = 1
    CRASHED = -1
    RUNNING = 0


class SwanLabRun:
    """
    The SwanLabRun class is used for logging during a single experiment.
    There should be only one instance of the SwanLabRun class for each experiment.
    """

    def __init__(
        self,
        project_name: str = None,
        experiment_name: str = None,
        description: str = None,
        run_config: MutableMapping = None,
        log_level: str = None,
        suffix: str = None,
        exp_num: int = None,
        operator: SwanLabRunOperator = SwanLabRunOperator(),
    ):
        """
        Initializing the SwanLabRun class involves configuring the settings and initiating other logging processes.

        Parameters
        ----------
        project_name : str, optional
            项目名称，目前单纯做一个记录
        experiment_name : str, optional
            实验名称，实验名称应该唯一，由0-9，a-z，A-Z，" ","_","-","/"组成
            如果不提供此参数(为None)，SwanLab将自动生成一个实验名称
        description : str, optional
            实验描述，用于对当前实验进行更详细的介绍或标注
            如果不提供此参数(为None)，可以在web界面中进行修改,这意味着必须在此改为空字符串""
        run_config : MutableMapping, optional
            实验参数配置，可以在web界面中显示，如学习率、batch size等
            不需要做任何限制，但必须是字典类型，可被json序列化，否则会报错
        log_level : str, optional
            当前实验的日志等级，默认为 'info'，可以从 'debug' 、'info'、'warning'、'error'、'critical' 中选择
            不区分大小写，如果不提供此参数(为None)，则默认为 'info'
            如果提供的日志等级不在上述范围内，默认改为info
        suffix : str, optional
            实验名称后缀，用于区分同名实验，格式为yyyy-mm-dd_HH-MM-SS
            如果不提供此参数(为None)，不会添加后缀
        exp_num : int, optional
            历史实验总数，用于云端颜色与本地颜色的对应
        operator : SwanLabRunOperator, optional
            实验操作员，用于批量处理回调函数的调用，如果不提供此参数(为None)，则会自动生成一个实例
        """

        global run
        if run is not None:
            raise RuntimeError("SwanLabRun has been initialized")

        # ---------------------------------- 初始化类内参数 ----------------------------------
        self.__project_name = project_name
        # 生成一个唯一的id，随机生成一个8位的16进制字符串，小写
        _id = hex(random.randint(0, 2**32 - 1))[2:].zfill(8)
        timestamp = datetime.now().strftime("%Y%m%d_%H%M%S")
        self.__run_id = "run-{}-{}".format(timestamp, _id)
        # 操作员初始化
        self.__operator = SwanLabRunOperator() if operator is None else operator
        self.__settings = SwanDataSettings(run_id=self.__run_id, should_save=not self.__operator.disabled)
        self.__operator.inject(self.__settings)
        # ---------------------------------- 初始化日志记录器 ----------------------------------
        # output、console_dir等内容不依赖于实验名称的设置
        swanlog.set_level(self.__check_log_level(log_level))
        # ---------------------------------- 初始化配置 ----------------------------------
        # 给外部1个config
        self.__config = SwanLabConfig(run_config, self.__settings)
        # ---------------------------------- 注册实验 ----------------------------------
        self.__exp: SwanLabExp = self.__register_exp(experiment_name, description, suffix, num=exp_num)
        # 实验状态标记，如果status不为0，则无法再次调用log方法
        self.__state = SwanLabRunState.RUNNING

        # 动态定义一个方法，用于修改实验状态
        def _(state: SwanLabRunState):
            self.__state = state

        global _change_run_state
        _change_run_state = _
        run = self

        # ---------------------------------- 初始化完成 ----------------------------------
        self.__operator.on_run()

    @property
    def operator(self) -> SwanLabRunOperator:
        return self.__operator

    @property
    def project_name(self) -> str:
        return self.__project_name

    @property
    def mode(self) -> str:
        return get_mode()

    @property
    def state(self) -> SwanLabRunState:
        return self.__state

    @classmethod
    def get_state(cls) -> SwanLabRunState:
        """
        获取当前实验状态
        """
        global run
        return run.state if run is not None else SwanLabRunState.NOT_STARTED

    @property
    def is_crashed(self) -> bool:
        return self.__state == SwanLabRunState.CRASHED

    @property
    def is_success(self) -> bool:
        return self.__state == SwanLabRunState.SUCCESS

    @property
    def is_running(self) -> bool:
        return self.__state == SwanLabRunState.RUNNING

    @staticmethod
    def finish(state: SwanLabRunState = SwanLabRunState.SUCCESS, error=None):
        """
        Finish the current run and close the current experiment
        Normally, swanlab will run this function automatically,
        but you can also execute it manually and mark the experiment as 'completed'.
        Once the experiment is marked as 'completed', no more data can be logged to the experiment by 'swanlab.log'.
        After calling this function, you can re-run `swanlab.init` to start a new experiment.

        :param state: The state of the experiment, it can be 'SUCCESS', 'CRASHED' or 'RUNNING'.
        :param error: The error message when the experiment is marked as 'CRASHED'. If not 'CRASHED', it should be None.
        """
        global run
        # 分为几步
        # 1. 设置数据库实验状态为对应状态
        # 2. 判断是否为云端同步，如果是则开始关闭线程池和同步状态
        # 3. 清空run和config对象，run改为局部变量_run，config被清空
        # 4. 返回_run
        if run is None:
            raise RuntimeError("The run object is None, please call `swanlab.init` first.")
        if state == SwanLabRunState.CRASHED and error is None:
            raise ValueError("When the state is 'CRASHED', the error message cannot be None.")
        _set_run_state(state)
        error = error if state == SwanLabRunState.CRASHED else None
        # 退出回调
        run.operator.on_stop(error)
        try:
            swanlog.uninstall()
        except RuntimeError:
            # disabled 模式下没有install，所以会报错
            pass

        run.config.clean()
        _run, run = run, None

        return _run

    @property
    def settings(self) -> SwanDataSettings:
        """
        This property allows you to access the 'settings' content passed through `init`,
        and runtime settings can not be modified.
        """
        return self.__settings

    @property
    def config(self):
        """
        This property allows you to access the 'config' content passed through `init`,
        and allows you to modify it. The latest configuration after each modification
        will be synchronized to the corresponding path by Swanlab. If you have
        enabled the web service, you will notice the changes after refreshing.
        """
        return self.__config

    @property
    def exp(self) -> SwanLabExp:
        """
        Get the current experiment object. This object is used to log data and control the experiment.
        """
        return self.__exp

    def log(self, data: dict, step: int = None):
        """
        Log a row of data to the current run. Unlike `swanlab.log`, this api will be called directly based on the
        SwanRun instance, removing the initialization process. Of course, after you call the success/fail method,
        this method will be banned from calling.

        Parameters
        ----------
        data : Dict[str, DataType]
            Data must be a dict.
            The key must be a string with 0-9, a-z, A-Z, " ", "_", "-", "/".
            The value must be a `float`, `float convertible object`, `int` or `swanlab.data.BaseType`.
        step : int, optional
            The step number of the current data, if not provided, it will be automatically incremented.
            If step is duplicated, the data will be ignored.
        """
        if self.__state != SwanLabRunState.RUNNING:
            raise RuntimeError("After experiment finished, you can no longer log data to the current experiment")
        self.__operator.on_log()

        if not isinstance(data, dict):
            return swanlog.error(
                "log data must be a dict, but got {}, SwanLab will ignore records it.".format(type(data))
            )
        # 检查step的类型
        if step is not None and (not isinstance(step, int) or step < 0):
            swanlog.error(
                "'step' must be an integer not less than zero, but got {}, SwanLab will automatically set step".format(
                    step
                )
            )
            step = None

        log_return = {}
        # 遍历data，记录data
        for key in data:
            # 遍历字典的key，记录到本地文件中
            d = data[key]
            # 如果d的数据类型是list，且里面的数据全部为DataType类型，则需要转换一下
            if isinstance(d, list) and all([isinstance(i, BaseType) for i in d]) and len(d) > 0:
                # 将d作为输入，构造一个与d相同类型的实例
                d = d[0].__class__(d)
            # 数据类型的检查将在创建chart配置的时候完成，因为数据类型错误并不会影响实验进行
            metric_info = self.__exp.add(key=key, data=d, step=step)
            self.__operator.on_metric_create(metric_info)
            log_return[metric_info.key] = metric_info

        return log_return

    def __str__(self) -> str:
        """此类的字符串表示"""
        return self.__run_id

    def __register_exp(
        self,
        experiment_name: str,
        description: str = None,
        suffix: str = None,
        num: int = None,
    ) -> SwanLabExp:
        """
        注册实验，将实验配置写入数据库中，完成实验配置的初始化
        """

        # ---------------------------------- 初始化实验 ----------------------------------

        def setter(exp_name: str, light_color: str, dark_color: str, desc: str):
            """
            设置实验相关信息
            :param exp_name: 实验名称
            :param light_color: 亮色
            :param dark_color: 暗色
            :param desc: 实验描述
            :return:
            """
            # 实验创建成功，设置实验相关信息
            self.settings.exp_name = exp_name
            self.settings.exp_colors = (light_color, dark_color)
            self.settings.description = desc

        self.__operator.before_init_experiment(self.__run_id, experiment_name, description, num, suffix, setter)
        return SwanLabExp(self.settings, operator=self.__operator)

    @staticmethod
    def __check_log_level(log_level: str) -> str:
        """检查日志等级是否合法"""
        valid = ["debug", "info", "warning", "error", "critical"]
        if log_level is None:
            return "info"
        elif log_level.lower() in valid:
            return log_level.lower()
        else:
            swanlog.warning(f"The log level you provided is not valid, it has been set to {log_level}.")
            return "info"


run: Optional["SwanLabRun"] = None
"""Global runtime instance. After the user calls finish(), run will be set to None."""
_change_run_state: Optional["Callable"] = None
"""
修改实验状态的函数，用于在实验状态改变时调用
"""
config: Optional["SwanLabConfig"] = SwanLabConfig()
"""Global config instance. After the user calls finish(), config will be set to None."""


def _set_run_state(state: SwanLabRunState):
    """
    设置实验状态，只能在run对象存在的情况下调用
    """
    if run is None:
        raise RuntimeError("The run object is None, please call swanlab.init first.")

    if state not in SwanLabRunState or state in [SwanLabRunState.NOT_STARTED, SwanLabRunState.RUNNING]:
        swanlog.warning("Invalid state when set, state must be in SwanLabRunState and not be RUNNING or NOT_STARTED")
        swanlog.warning("SwanLab will set state to `CRASHED`")
        state = SwanLabRunState.CRASHED
    # 设置state
    _change_run_state(state)


def get_run() -> Optional["SwanLabRun"]:
    """
    Get the current run object. If the experiment has not been initialized, return None.
    """
    global run
    return run


def get_config() -> Optional["SwanLabConfig"]:
    """
    Get the current config object.
    """
    global config
    return config<|MERGE_RESOLUTION|>--- conflicted
+++ resolved
@@ -10,12 +10,8 @@
 from ..settings import SwanDataSettings
 from swanlab.log import swanlog
 from swanlab.data.modules import BaseType
-<<<<<<< HEAD
-from swanlab.data.config import SwanLabConfig
-=======
 from .config import SwanLabConfig
 import random
->>>>>>> 5c65b19e
 from enum import Enum
 from .exp import SwanLabExp
 from datetime import datetime
