--- conflicted
+++ resolved
@@ -14,14 +14,11 @@
 from .utils import (
     check_exp_name_format,
     check_desc_format,
-<<<<<<< HEAD
     get_a_lock,
-=======
     get_package_version,
     create_time,
     generate_color,
     json_serializable,
->>>>>>> 215e6dc6
 )
 from datetime import datetime
 import os, time
@@ -29,13 +26,10 @@
 import ujson
 from .exp import SwanLabExp
 from collections.abc import Mapping
-<<<<<<< HEAD
 from .db import Experiment, ExistedError
 from typing import Tuple
 import yaml
-=======
 import argparse
->>>>>>> 215e6dc6
 
 
 class SwanConfig(Mapping):
