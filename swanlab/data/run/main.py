#!/usr/bin/env python
# -*- coding: utf-8 -*-
r"""
@DATE: 2024-01-01 15:58:58
@File: swanlab/data/run/main.py
@IDE: vscode
@Description:
    在此处定义SwanLabRun类并导出
"""
from ..settings import SwanDataSettings
from swanlab.log import swanlog
<<<<<<< HEAD
from swanlab.data.modules import MediaType, DataWrapper, FloatConvertible, Line
from swanlab.data.config import SwanLabConfig
=======
from swanlab.data.modules import BaseType
from .config import SwanLabConfig
>>>>>>> 5c65b19e
import random
from enum import Enum
from .exp import SwanLabExp
from datetime import datetime
from typing import Callable, Optional, Dict, MutableMapping
from .operator import SwanLabRunOperator
from swanlab.env import get_mode
from ...utils.file import check_key_format


class SwanLabRunState(Enum):
    """SwanLabRunState is an enumeration class that represents the state of the experiment.
    We Recommend that you use this enumeration class to represent the state of the experiment.
    """

    NOT_STARTED = -2
    SUCCESS = 1
    CRASHED = -1
    RUNNING = 0


class SwanLabRun:
    """
    The SwanLabRun class is used for logging during a single experiment.
    There should be only one instance of the SwanLabRun class for each experiment.
    """

    def __init__(
        self,
        project_name: str = None,
        experiment_name: str = None,
        description: str = None,
        run_config: MutableMapping = None,
        log_level: str = None,
        suffix: str = None,
        exp_num: int = None,
        operator: SwanLabRunOperator = SwanLabRunOperator(),
    ):
        """
        Initializing the SwanLabRun class involves configuring the settings and initiating other logging processes.

        Parameters
        ----------
        project_name : str, optional
            项目名称，目前单纯做一个记录
        experiment_name : str, optional
            实验名称，实验名称应该唯一，由0-9，a-z，A-Z，" ","_","-","/"组成
            如果不提供此参数(为None)，SwanLab将自动生成一个实验名称
        description : str, optional
            实验描述，用于对当前实验进行更详细的介绍或标注
            如果不提供此参数(为None)，可以在web界面中进行修改,这意味着必须在此改为空字符串""
        run_config : MutableMapping, optional
            实验参数配置，可以在web界面中显示，如学习率、batch size等
            不需要做任何限制，但必须是字典类型，可被json序列化，否则会报错
        log_level : str, optional
            当前实验的日志等级，默认为 'info'，可以从 'debug' 、'info'、'warning'、'error'、'critical' 中选择
            不区分大小写，如果不提供此参数(为None)，则默认为 'info'
            如果提供的日志等级不在上述范围内，默认改为info
        suffix : str, optional
            实验名称后缀，用于区分同名实验，格式为yyyy-mm-dd_HH-MM-SS
            如果不提供此参数(为None)，不会添加后缀
        exp_num : int, optional
            历史实验总数，用于云端颜色与本地颜色的对应
        operator : SwanLabRunOperator, optional
            实验操作员，用于批量处理回调函数的调用，如果不提供此参数(为None)，则会自动生成一个实例
        """

        global run
        if run is not None:
            raise RuntimeError("SwanLabRun has been initialized")

        # ---------------------------------- 初始化类内参数 ----------------------------------
        self.__project_name = project_name
        # 生成一个唯一的id，随机生成一个8位的16进制字符串，小写
        _id = hex(random.randint(0, 2**32 - 1))[2:].zfill(8)
        timestamp = datetime.now().strftime("%Y%m%d_%H%M%S")
        self.__run_id = "run-{}-{}".format(timestamp, _id)
        # 操作员初始化
        self.__operator = SwanLabRunOperator() if operator is None else operator
        self.__settings = SwanDataSettings(run_id=self.__run_id, should_save=not self.__operator.disabled)
        self.__operator.inject(self.__settings)
        # ---------------------------------- 初始化日志记录器 ----------------------------------
        # output、console_dir等内容不依赖于实验名称的设置
        swanlog.set_level(self.__check_log_level(log_level))
        # ---------------------------------- 初始化配置 ----------------------------------
        # 给外部1个config
        self.__config = SwanLabConfig(run_config, self.__settings)
        # ---------------------------------- 注册实验 ----------------------------------
        self.__exp: SwanLabExp = self.__register_exp(experiment_name, description, suffix, num=exp_num)
        # 实验状态标记，如果status不为0，则无法再次调用log方法
        self.__state = SwanLabRunState.RUNNING

        # 动态定义一个方法，用于修改实验状态
        def _(state: SwanLabRunState):
            self.__state = state

        global _change_run_state
        _change_run_state = _
        run = self

        # ---------------------------------- 初始化完成 ----------------------------------
        self.__operator.on_run()

    @property
    def operator(self) -> SwanLabRunOperator:
        return self.__operator

    @property
    def project_name(self) -> str:
        return self.__project_name

    @property
    def mode(self) -> str:
        return get_mode()

    @property
    def state(self) -> SwanLabRunState:
        return self.__state

    @classmethod
    def get_state(cls) -> SwanLabRunState:
        """
        获取当前实验状态
        """
        global run
        return run.state if run is not None else SwanLabRunState.NOT_STARTED

    @property
    def is_crashed(self) -> bool:
        return self.__state == SwanLabRunState.CRASHED

    @property
    def is_success(self) -> bool:
        return self.__state == SwanLabRunState.SUCCESS

    @property
    def is_running(self) -> bool:
        return self.__state == SwanLabRunState.RUNNING

    @staticmethod
    def finish(state: SwanLabRunState = SwanLabRunState.SUCCESS, error=None):
        """
        Finish the current run and close the current experiment
        Normally, swanlab will run this function automatically,
        but you can also execute it manually and mark the experiment as 'completed'.
        Once the experiment is marked as 'completed', no more data can be logged to the experiment by 'swanlab.log'.
        After calling this function, you can re-run `swanlab.init` to start a new experiment.

        :param state: The state of the experiment, it can be 'SUCCESS', 'CRASHED' or 'RUNNING'.
        :param error: The error message when the experiment is marked as 'CRASHED'. If not 'CRASHED', it should be None.
        """
        global run
        # 分为几步
        # 1. 设置数据库实验状态为对应状态
        # 2. 判断是否为云端同步，如果是则开始关闭线程池和同步状态
        # 3. 清空run和config对象，run改为局部变量_run，config被清空
        # 4. 返回_run
        if run is None:
            raise RuntimeError("The run object is None, please call `swanlab.init` first.")
        if state == SwanLabRunState.CRASHED and error is None:
            raise ValueError("When the state is 'CRASHED', the error message cannot be None.")
        _set_run_state(state)
        error = error if state == SwanLabRunState.CRASHED else None
        # 退出回调
        run.operator.on_stop(error)
        try:
            swanlog.uninstall()
        except RuntimeError:
            # disabled 模式下没有install，所以会报错
            pass

        run.config.clean()
        _run, run = run, None

        return _run

    @property
    def settings(self) -> SwanDataSettings:
        """
        This property allows you to access the 'settings' content passed through `init`,
        and runtime settings can not be modified.
        """
        return self.__settings

    @property
    def config(self):
        """
        This property allows you to access the 'config' content passed through `init`,
        and allows you to modify it. The latest configuration after each modification
        will be synchronized to the corresponding path by Swanlab. If you have
        enabled the web service, you will notice the changes after refreshing.
        """
        return self.__config

    @property
    def exp(self) -> SwanLabExp:
        """
        Get the current experiment object. This object is used to log data and control the experiment.
        """
        return self.__exp

    def log(self, data: dict, step: int = None):
        """
        Log a row of data to the current run. Unlike `swanlab.log`, this api will be called directly based on the
        SwanRun instance, removing the initialization process. Of course, after you call the success/fail method,
        this method will be banned from calling.

        Parameters
        ----------
        data : Dict[str, DataType]
            Data must be a dict.
            The key must be a string with 0-9, a-z, A-Z, " ", "_", "-", "/".
            The value must be a `float`, `float convertible object`, `int` or `swanlab.data.BaseType`.
        step : int, optional
            The step number of the current data, if not provided, it will be automatically incremented.
            If step is duplicated, the data will be ignored.
        """
        if self.__state != SwanLabRunState.RUNNING:
            raise RuntimeError("After experiment finished, you can no longer log data to the current experiment")
        self.__operator.on_log()

        if not isinstance(data, dict):
            return swanlog.error(
                "log data must be a dict, but got {}, SwanLab will ignore records it.".format(type(data))
            )
        # 检查step的类型
        if step is not None and (not isinstance(step, int) or step < 0):
            swanlog.error(
                "'step' must be an integer not less than zero, but got {}, SwanLab will automatically set step".format(
                    step
                )
            )
            step = None

        log_return = {}
        # 遍历data，记录data
<<<<<<< HEAD
        for k, v in data.items():
            _k = k
            k = check_key_format(k, auto_cut=True)
            if k != _k:
                # 超过255字符，截断
                swanlog.warning(f"Key {_k} is too long, cut to 255 characters.")
            # ---------------------------------- 包装数据 ----------------------------------
            # 输入为可转换为float的数据类型
            if isinstance(v, (int, float, FloatConvertible)):
                v = DataWrapper(k, [Line(v)])
            # 为Line类型或者MediaType类型
            elif isinstance(v, (Line, MediaType)):
                v = DataWrapper(k, [v])
            # 为List[MediaType]或者List[Line]类型，且长度大于0，且所有元素类型相同
            elif isinstance(v, list) and len(v) > 0 and all([isinstance(i, (Line, MediaType)) for i in v]) and all(
                [i.__class__ == v[0].__class__ for i in v]
            ):
                v = DataWrapper(k, v)
            else:
                # 其余情况被当作是非法的数据类型，交给Line处理
                v = DataWrapper(k, [Line(v)])
=======
        for key in data:
            # 遍历字典的key，记录到本地文件中
            d = data[key]
            # 如果d的数据类型是list，且里面的数据全部为DataType类型，则需要转换一下
            if isinstance(d, list) and all([isinstance(i, BaseType) for i in d]) and len(d) > 0:
                # 将d作为输入，构造一个与d相同类型的实例
                d = d[0].__class__(d)
>>>>>>> 5c65b19e
            # 数据类型的检查将在创建chart配置的时候完成，因为数据类型错误并不会影响实验进行
            metric_info = self.__exp.add(key=k, data=v, step=step)
            self.__operator.on_metric_create(metric_info)
            log_return[metric_info.key] = metric_info

        return log_return

    def __str__(self) -> str:
        """此类的字符串表示"""
        return self.__run_id

    def __register_exp(
        self,
        experiment_name: str,
        description: str = None,
        suffix: str = None,
        num: int = None,
    ) -> SwanLabExp:
        """
        注册实验，将实验配置写入数据库中，完成实验配置的初始化
        """

        # ---------------------------------- 初始化实验 ----------------------------------

        def setter(exp_name: str, light_color: str, dark_color: str, desc: str):
            """
            设置实验相关信息
            :param exp_name: 实验名称
            :param light_color: 亮色
            :param dark_color: 暗色
            :param desc: 实验描述
            :return:
            """
            # 实验创建成功，设置实验相关信息
            self.__settings.exp_name = exp_name
            self.settings.exp_colors = (light_color, dark_color)
            self.settings.description = desc

        self.__operator.before_init_experiment(self.__run_id, experiment_name, description, num, suffix, setter)
        return SwanLabExp(self.__settings, operator=self.__operator)

    @staticmethod
    def __check_log_level(log_level: str) -> str:
        """检查日志等级是否合法"""
        valid = ["debug", "info", "warning", "error", "critical"]
        if log_level is None:
            return "info"
        elif log_level.lower() in valid:
            return log_level.lower()
        else:
            swanlog.warning(f"The log level you provided is not valid, it has been set to {log_level}.")
            return "info"


run: Optional["SwanLabRun"] = None
"""Global runtime instance. After the user calls finish(), run will be set to None."""
_change_run_state: Optional["Callable"] = None
"""
修改实验状态的函数，用于在实验状态改变时调用
"""
config: Optional["SwanLabConfig"] = SwanLabConfig()
"""Global config instance. After the user calls finish(), config will be set to None."""


def _set_run_state(state: SwanLabRunState):
    """
    设置实验状态，只能在run对象存在的情况下调用
    """
    if run is None:
        raise RuntimeError("The run object is None, please call swanlab.init first.")

    if state not in SwanLabRunState or state in [SwanLabRunState.NOT_STARTED, SwanLabRunState.RUNNING]:
        swanlog.warning("Invalid state when set, state must be in SwanLabRunState and not be RUNNING or NOT_STARTED")
        swanlog.warning("SwanLab will set state to `CRASHED`")
        state = SwanLabRunState.CRASHED
    # 设置state
    _change_run_state(state)


def get_run() -> Optional["SwanLabRun"]:
    """
    Get the current run object. If the experiment has not been initialized, return None.
    """
    global run
    return run


def get_config() -> Optional["SwanLabConfig"]:
    """
    Get the current config object.
    """
    global config
    return config<|MERGE_RESOLUTION|>--- conflicted
+++ resolved
@@ -9,13 +9,8 @@
 """
 from ..settings import SwanDataSettings
 from swanlab.log import swanlog
-<<<<<<< HEAD
 from swanlab.data.modules import MediaType, DataWrapper, FloatConvertible, Line
-from swanlab.data.config import SwanLabConfig
-=======
-from swanlab.data.modules import BaseType
 from .config import SwanLabConfig
->>>>>>> 5c65b19e
 import random
 from enum import Enum
 from .exp import SwanLabExp
@@ -252,7 +247,6 @@
 
         log_return = {}
         # 遍历data，记录data
-<<<<<<< HEAD
         for k, v in data.items():
             _k = k
             k = check_key_format(k, auto_cut=True)
@@ -274,15 +268,6 @@
             else:
                 # 其余情况被当作是非法的数据类型，交给Line处理
                 v = DataWrapper(k, [Line(v)])
-=======
-        for key in data:
-            # 遍历字典的key，记录到本地文件中
-            d = data[key]
-            # 如果d的数据类型是list，且里面的数据全部为DataType类型，则需要转换一下
-            if isinstance(d, list) and all([isinstance(i, BaseType) for i in d]) and len(d) > 0:
-                # 将d作为输入，构造一个与d相同类型的实例
-                d = d[0].__class__(d)
->>>>>>> 5c65b19e
             # 数据类型的检查将在创建chart配置的时候完成，因为数据类型错误并不会影响实验进行
             metric_info = self.__exp.add(key=k, data=v, step=step)
             self.__operator.on_metric_create(metric_info)
