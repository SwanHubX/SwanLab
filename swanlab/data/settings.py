--- conflicted
+++ resolved
@@ -90,7 +90,7 @@
         self.__console_dir = os.path.join(self.run_dir, "console")
         self.__log_dir = os.path.join(self.run_dir, "logs")
         self.__files_dir = os.path.join(self.run_dir, "files")
-        self.__static_dir = os.path.join(self.run_dir, "media")
+        self.__media_dir = os.path.join(self.run_dir, "media")
         # ---------------------------------- 文件信息 ----------------------------------
         self.__requirements_path = os.path.join(self.files_dir, "requirements.txt")
         self.__metadata_path = os.path.join(self.files_dir, "swanlab-metadata.json")
@@ -153,18 +153,10 @@
         return self.__console_dir
 
     @property
-<<<<<<< HEAD
-    def static_dir(self) -> str:
+    def media_dir(self) -> str:
         """静态资源路径"""
-        self.mkdir(self.__static_dir)
-        return self.__static_dir
-=======
-    def media_dir(self) -> str:
-        """媒体文件路径"""
-        path = os.path.join(self.run_dir, "media")
-        self.mkdir(path)
-        return path
->>>>>>> 21b6f367
+        self.mkdir(self.__media_dir)
+        return self.__media_dir
 
     @property
     def files_dir(self) -> str:
