# 导出初始化函数和log函数
from .data import (
    init,
    log,
    finish,
    config,
    Audio,
    Image,
<<<<<<< HEAD
    Text,
=======
    Run,
>>>>>>> 9ac2754f
)

from .utils import get_package_version


__version__ = get_package_version()<|MERGE_RESOLUTION|>--- conflicted
+++ resolved
@@ -6,11 +6,8 @@
     config,
     Audio,
     Image,
-<<<<<<< HEAD
     Text,
-=======
     Run,
->>>>>>> 9ac2754f
 )
 
 from .utils import get_package_version
