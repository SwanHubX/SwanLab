#!/usr/bin/env python
# -*- coding: utf-8 -*-
r"""
@DATE: 2023-12-03 00:39:18
@File: swanlab\server\api\experiment.py
@IDE: vscode
@Description:
    实验相关api，前缀：/experiment
"""
from datetime import datetime
from fastapi import APIRouter, Request
from ..module.resp import SUCCESS_200, NOT_FOUND_404
import os
import ujson
from urllib.parse import quote, unquote  # 转码路径参数
<<<<<<< HEAD
from typing import List, Dict
from ..settings import PROJECT_PATH, SWANLOG_DIR
from ...utils import get_a_lock, create_time, DEFAULT_COLOR
=======
from typing import List, Dict, Optional
from ...utils import get_a_lock, create_time
>>>>>>> 228ad53e
from ...log import swanlog as swl
from pydantic import BaseModel

router = APIRouter()


# ---------------------------------- 工具函数 ----------------------------------
def __find_experiment(experiment_id: int) -> dict:
    """在实验列表中查找对应id的实验

    Parameters
    ----------
    experiment_id : int
        实验id

    Returns
    -------
    dict
        实验信息
    """
    with get_a_lock(PROJECT_PATH, "r") as f:
        experiments: list = ujson.load(f)["experiments"]
    for experiment in experiments:
        if experiment["experiment_id"] == experiment_id:
            return experiment
    # 还不存在就报错
    raise KeyError(f'experiment id "{experiment_id}" not found')


def __get_immutable_tags(base_path: str, paths: list) -> List[List[Dict]]:
    """批量读取tag数据，你需要保证paths中的tag文件不再更新

    Parameters
    ----------
    base_path : str
        实验tag的存储路径
    paths : list
        tag的存储路径列表
    """
    tag_data_list: List[List[Dict]] = []
    for path in paths:
        # 读取tag数据，由于目前在设计上这些文件不会再被修改，所以不需要加锁
        with open(os.path.join(base_path, path), "r") as f:
            tag_data_list.append(ujson.load(f)["data"])
    return tag_data_list


def __list_subdirectories(folder_path: str) -> List[str]:
    """列出文件夹下的所有子文件夹，过滤子文件

    Parameters
    ----------
    folder_path : _type_
        _description_

    Returns
    -------
    _type_
        _description_
    """
    items = os.listdir(folder_path)

    # 使用列表推导式筛选出所有的子文件夹
    subdirectories = [item for item in items if os.path.isdir(os.path.join(folder_path, item))]

    return subdirectories


def __get_charts(chart_path: str):
    """获取实验图表配置，并且向下兼容，如果配置不完整，自动补全

    Parameters
    ----------
    chart_path : str
        实验图表配置文件路径
    """
    with get_a_lock(chart_path, "r+") as f:
        chart: dict = ujson.load(f)
        # COMPAT 如果chart不存在namespaces且charts有东西，生成它
        compat = not chart.get("namespaces") and len(chart["charts"])
        if compat:
            # 提示用户，配置将更新
            swl.warning(
                "The configuration of the chart is somewhat outdated. SwanLab will automatically make some updates to this configuration."
            )
            # 遍历chart[charts],写入chart_id
            charts = [c["chart_id"] for c in chart["charts"]]
            ns = {"namespace": "default", "charts": charts}
            chart["namespaces"] = [ns]
            # 写入文件
            f.truncate(0)
            f.seek(0)
            ujson.dump(chart, f, ensure_ascii=False)
    return chart


# ---------------------------------- 业务路由 ----------------------------------


@router.get("/{experiment_id}")
async def get_experiment(experiment_id: int):
    """获取当前实验的信息

    parameter
    ----------
    experiment_id: int
        实验唯一id，路径传参
    """
    # 读取 project.json 文件内容
    with get_a_lock(PROJECT_PATH, "r") as f:
        experiments: list = ujson.load(f)["experiments"]
    # 在experiments列表中查找对应实验的信息
    experiment = None
    for ex in experiments:
        if ex["experiment_id"] == experiment_id:
            experiment = ex
            break
    # 如果没有找到，即实验不存在
    if experiment is None:
        return NOT_FOUND_404()
    # 生成实验存储路径
    path = os.path.join(SWANLOG_DIR, experiment["name"], "logs")
    experiment["tags"] = __list_subdirectories(path)
    experiment["default_color"] = DEFAULT_COLOR
    return SUCCESS_200(experiment)


# COMPAT 由于fastapi不支持%2F的路径转换，所以采用通配符:path，并且在下面将path进行quote
@router.get("/{experiment_id}/tag/{tag:path}")
async def get_tag_data(experiment_id: int, tag: str):
    """获取表单数据

    parameter
    ----------
    experiment_id: int
        实验唯一id，路径传参
    tag: str
        表单标签，路径传参，使用时需要 URIComponent 解码
    """
    tag = quote(tag, safe="")
    # 在experiments列表中查找对应实验的信息
    try:
        experiment_name = __find_experiment(experiment_id)["name"]
    except KeyError as e:
        return NOT_FOUND_404("experiment not found")
    # ---------------------------------- 前置处理 ----------------------------------
    # 获取tag对应的存储目录
    tag_path: str = os.path.join(SWANLOG_DIR, experiment_name, "logs", tag)
    if not os.path.exists(tag_path):
        return NOT_FOUND_404("tag not found")
    # 获取目录下存储的所有数据
    # 降序排列，最新的数据在最前面
    files: list = os.listdir(tag_path)
    # files中去除_summary.json文件
    files = [f for f in files if not f.endswith("_summary.json")]
    if len(files) == 0:
        return []
    files.sort()
    tag_data: list = []
    # 最后一个文件代表当前数据量
    last_file = files[-1]
    tag_json = None
    # ---------------------------------- 开始读取最后一个文件 ----------------------------------

    # 锁住此文件，不再允许其他进程访问，换句话说，实验日志在log的时候被阻塞
    with get_a_lock(os.path.join(tag_path, last_file), mode="r") as f:
        # 读取数据
        tag_json = ujson.load(f)
        # 倒数第二个文件+当前文件的数据量等于总数据量
        # 倒数第二个文件可能不存在
        count = files[-2].split(".")[0] if len(files) > 1 else 0
        count = int(count) + len(tag_json["data"])
    # 读取完毕，文件解锁
    # ---------------------------------- 返回所有数据 ----------------------------------
    # FIXME: 性能问题
    # 读取所有数据
    # tag_json是最后一个文件的数据
    # 按顺序读取其他文件的数据
    tag_data_list = __get_immutable_tags(tag_path, files[:-1])
    # 将数据合并
    for data in tag_data_list:
        tag_data.extend(data)
    tag_data.extend(tag_json["data"])
    # COMPAT 如果第一个数据没有index，就循环每个数据，加上index
    if tag_data[0].get("index") is None:
        for index, data in enumerate(tag_data):
            data["index"] = str(index + 1)
    # COMPAT 如果第一个数据的index不是string，改为string
    if not isinstance(tag_data[0]["index"], str):
        for data in tag_data:
            data["index"] = str(data["index"])
    # 根据index升序排序
    tag_data.sort(key=lambda x: int(x["index"]))
    # tag_data 的 最后一个数据增加一个字段_last = True
    tag_data[-1]["_last"] = True
    # 获取_summary文件
    summary_path = os.path.join(tag_path, "_summary.json")
    if os.path.exists(summary_path):
        with get_a_lock(summary_path, "r") as f:
            summary = ujson.load(f)
            max_value = summary["max"]
            min_value = summary["min"]
    else:
        # COMPAT 如果_summary文件不存在，手动获取最大值和最小值
        warn = f"Summary file of tag '{tag}' not found, SwanLab will automatically get the maximum and minimum values."
        swl.warning(warn)
        # 遍历tag_data，获取最大值和最小值
        # 提取 data 字段的值
        data_values = [entry["data"] for entry in tag_data]
        # 获取最大值和最小值
        max_value = max(data_values)
        min_value = min(data_values)
    return SUCCESS_200(data={"sum": len(tag_data), "max": max_value, "min": min_value, "list": tag_data})


@router.get("/{experiment_id}/status")
async def get_experiment_status(experiment_id: int):
    """获取实验状态以及实验图表配置，用于实时更新实验状态

    Parameters
    ----------
    experiment_id : int
        实验唯一id，路径传参
    """
    exp = __find_experiment(experiment_id)
    status = exp["status"]
    chart_path: str = os.path.join(SWANLOG_DIR, exp["name"], "chart.json")
    charts = __get_charts(chart_path)
    return SUCCESS_200(data={"status": status, "charts": charts})


@router.get("/{experiment_id}/summary")
async def get_experiment_summary(experiment_id: int):
    """获取实验的总结数据——每个tag的最后一个setp的data

    Parameters
    ----------
    experiment_id : int
        实验id

    Returns
    -------
    array
        每个tag的最后一个数据
    """
    experiment_path: str = os.path.join(SWANLOG_DIR, __find_experiment(experiment_id)["name"], "logs")
    tags = [f for f in os.listdir(experiment_path) if os.path.isdir(os.path.join(experiment_path, f))]
    tags = [item for item in tags if item != "_summary.json"]
    summaries = []
    for tag in tags:
        tag_path = os.path.join(experiment_path, tag)
        logs = sorted([item for item in os.listdir(tag_path) if item != "_summary.json"])
        with get_a_lock(os.path.join(tag_path, logs[-1]), mode="r") as f:
            data = ujson.load(f)
            summaries.append({"key": unquote(tag), "value": data["data"][-1]["data"]})
    return SUCCESS_200(data={"summaries": summaries})


MAX_NUM = 6000


@router.get("/{experiment_id}/recent_log")
async def get_recent_experiment_log(experiment_id: int):
    """一下返回最多 MAX_NUM 条打印记录

    Parameters
    ----------
    experiment_id : int
        实验唯一ID
    MAX_NUM : int
        最多返回这么多条
    """
    console_path: str = os.path.join(SWANLOG_DIR, __find_experiment(experiment_id)["name"], "console")
    consoles: list = [f for f in os.listdir(console_path)]
    # 含有error.log，在返回值中带上其中的错误信息
    error = None
    if "error.log" in consoles:
        with open(os.path.join(console_path, "error.log"), mode="r") as f:
            error = f.read().split("\n")
        # 在consoles里删除error.log
        consoles.remove("error.log")
    total: int = len(consoles)
    # 如果 total 大于 1, 按照时间排序
    if total > 1:
        consoles = sorted(consoles, key=lambda x: datetime.strptime(x[:-4], "%Y-%m-%d"), reverse=True)
    logs = []
    # current_page = total
    for index, f in enumerate(consoles, start=1):
        with open(os.path.join(console_path, f), mode="r") as f:
            logs.extend(f.read().split("\n"))
            # 如果当前收集到的数据超过限制，退出循环
            if len(logs) >= MAX_NUM:
                # current_page = index
                break
    logs = logs[:MAX_NUM]
    end = (logs[-1] if not logs[-1] == "" else logs[-2]).split(" ")[0]
    data = {
        "recent": [logs[0].split(" ")[0], end],
        "logs": logs,
    }
    if error is not None:
        data["error"] = error
    # 返回最新的 MAX_NUM 条记录
    return SUCCESS_200(data)


@router.get("/{experiment_id}/chart")
async def get_experimet_charts(experiment_id: int):
    chart_path: str = os.path.join(SWANLOG_DIR, __find_experiment(experiment_id)["name"], "chart.json")
    chart = __get_charts(chart_path)
    return SUCCESS_200(chart)


@router.get("/{experiment_id}/stop")
async def stop_experiment(experiment_id: int):
    """停止实验

    Parameters
    ----------
    experiment_id : int
        实验唯一ID
    """
    with open(PROJECT_PATH, mode="r", encoding="utf-8") as f:
        config = ujson.load(f)
    # 获取需要停止的实验在配置中的索引
    index = next((index for index, d in enumerate(config["experiments"]) if d["experiment_id"] == experiment_id), None)
    # 修改对应实验的状态
    if not config["experiments"][index]["status"] == 0:
        # 不在运行中的状态不予修改
        return Exception("Experiment status is not running")
    config["experiments"][index]["status"] = -1
    config["experiments"][index]["update_time"] = create_time()
    with get_a_lock(PROJECT_PATH, "w") as f:
        ujson.dump(config, f, ensure_ascii=False, indent=4)
    return SUCCESS_200({"update_time": create_time()})


@router.patch("/{experiment_id}/update")
async def update_experiment_config(experiment_id: int, request: Request):
    """修改实验的元信息

    Parameters
    ----------
    experiment_id : int
        实验id
    body : Body
        name: str
            实验名称
        description: str
            实验描述

    Returns
    -------
    object
    """
    body: dict = await request.json()
    project_config_path = os.path.join(swc.root, "project.json")
    with open(project_config_path, "r") as f:
        project = ujson.load(f)
    experiment = __find_experiment(experiment_id)
    experiment_index = experiment["index"] - 1
    # 修改实验名称
    if not experiment["name"] == body["name"]:
        project["experiments"][experiment_index]["name"] = body["name"]
        # 修改实验目录名
        old_path = os.path.join(swc.root, experiment["name"])
        new_path = os.path.join(swc.root, body["name"])
        os.rename(old_path, new_path)
    # 修改实验描述
    if not experiment["description"] == body["description"]:
        project["experiments"][experiment_index]["description"] = body["description"]
    with get_a_lock(project_config_path, "w") as f:
        ujson.dump(project, f, indent=4, ensure_ascii=False)
    return SUCCESS_200({"experiment": project["experiments"][experiment_index]})<|MERGE_RESOLUTION|>--- conflicted
+++ resolved
@@ -13,16 +13,10 @@
 import os
 import ujson
 from urllib.parse import quote, unquote  # 转码路径参数
-<<<<<<< HEAD
 from typing import List, Dict
 from ..settings import PROJECT_PATH, SWANLOG_DIR
 from ...utils import get_a_lock, create_time, DEFAULT_COLOR
-=======
-from typing import List, Dict, Optional
-from ...utils import get_a_lock, create_time
->>>>>>> 228ad53e
 from ...log import swanlog as swl
-from pydantic import BaseModel
 
 router = APIRouter()
 
@@ -377,8 +371,7 @@
     object
     """
     body: dict = await request.json()
-    project_config_path = os.path.join(swc.root, "project.json")
-    with open(project_config_path, "r") as f:
+    with open(PROJECT_PATH, "r") as f:
         project = ujson.load(f)
     experiment = __find_experiment(experiment_id)
     experiment_index = experiment["index"] - 1
@@ -386,12 +379,12 @@
     if not experiment["name"] == body["name"]:
         project["experiments"][experiment_index]["name"] = body["name"]
         # 修改实验目录名
-        old_path = os.path.join(swc.root, experiment["name"])
-        new_path = os.path.join(swc.root, body["name"])
+        old_path = os.path.join(PROJECT_PATH, experiment["name"])
+        new_path = os.path.join(PROJECT_PATH, body["name"])
         os.rename(old_path, new_path)
     # 修改实验描述
     if not experiment["description"] == body["description"]:
         project["experiments"][experiment_index]["description"] = body["description"]
-    with get_a_lock(project_config_path, "w") as f:
+    with get_a_lock(PROJECT_PATH, "w") as f:
         ujson.dump(project, f, indent=4, ensure_ascii=False)
     return SUCCESS_200({"experiment": project["experiments"][experiment_index]})