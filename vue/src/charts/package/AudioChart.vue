<template>
  <!-- 图表标题 -->
  <p class="text-center font-semibold">{{ title }}</p>
  <!-- 如果图表数据错误 -->
  <div class="flex flex-col justify-center grow text-dimmer gap-2" v-if="error">
    <SLIcon class="mx-auto h-5 w-5" icon="error" />
    <p class="text-center text-xs">
      <!-- 在此处显示错误信息 -->
    </p>
  </div>
  <!-- 如果图表数据正确 -->
  <template v-else>
    <!-- 在此处完成图表主体定义 -->
<<<<<<< HEAD
    <canvas v-for="tag in source" :key="tag" class="border" ref="canvasRef"></canvas>
=======
    <div ref="canvas"></div>
    <SlideBar v-model="now" :max="max" :min="min" :bar-color="barColor" />
>>>>>>> 75f489fe
    <!-- 放大效果弹窗 -->
    <SLModal class="p-10 pt-0 overflow-hidden" max-w="-1" v-model="isZoom"> </SLModal>
  </template>
  <SlideBar v-model="now" :max="max" :min="min" :bar-color="barColor" />
</template>

<script setup>
/**
 * @description:
 * @file: AudioChart.vue
 * @since: 2024-01-29 20:31:18
 **/
import SLModal from '@swanlab-vue/components/SLModal.vue'
import SLIcon from '@swanlab-vue/components/SLIcon.vue'
import { onMounted, ref, inject, computed } from 'vue'
import SlideBar from '../components/SlideBar.vue'
// import { addTaskToBrowserMainThread } from '@swanlab-vue/utils/browser'
import * as UTILS from './utils'
import { useExperimentStore } from '@swanlab-vue/store'

// ---------------------------------- 配置 ----------------------------------

const experimentStore = useExperimentStore()
const run_id = computed(() => experimentStore.experiment.run_id)

const props = defineProps({
  title: {
    type: String,
    required: true
  },
  chart: {
    type: Object,
    required: true
  },
  index: {
    type: Number,
    default: 0
  }
})

// 图表相关 tag
const source = computed(() => {
  return props.chart?.source
})

// 音频上下文
let audioCtx = new (window.AudioContext || window.webkitAudioContext)()
// let audioSource = audioCtx.createBufferSource()

// ---------------------------------- 错误处理，如果chart.error存在，则下面的api都将不应该被执行 ----------------------------------

const error = ref(props.chart.error)

// ---------------------------------- 图表颜色配置 ----------------------------------

// 后续需要适配不同的颜色，但是Line不支持css变量，考虑自定义主题或者js获取css变量完成计算
const colors = inject('colors')
if (!colors) throw new Error('colors is not defined, please provide colors in parent component')

// ---------------------------------- 组件渲染逻辑 ----------------------------------

const canvasRef = ref(null)

// 当前展示的是对应 tag 的第几条数据
const display = ref({})

// 初始化显示配置
onMounted(() => {
  // 每一个相关 tag 都展示第一条数据
  source.value.forEach((tag) => {
    display.value[tag] = 1
  })
})

const draw = (tag, index) => {
  // 创建canvas上下文
  const canvas = canvasRef.value[0]
  const buffer = getAudioBuffer(tag, index)
  const [data, positives, negatives] = sample(buffer)

  if (canvas.getContext) {
    let ctx = canvas.getContext('2d')
    canvas.width = positives.length
    let x = 0
    let y = 100
    // let offset = 0
    ctx.fillStyle = '#fa541c'
    ctx.beginPath()
    ctx.moveTo(x, y)
    // canvas高度200，横坐标在canvas中点100px的位置，横坐标上方绘制正数据，下方绘制负数据
    // 先从左往右绘制正数据
    // x + 0.5是为了解决canvas 1像素线条模糊的问题
    for (let k = 0; k < positives.length; k++) {
      ctx.lineTo(x + k + 0.5, y - 100 * positives[k])
    }

    // 再从右往左绘制负数据
    for (let l = negatives.length - 1; l >= 0; l--) {
      ctx.lineTo(x + l + 0.5, y + 100 * Math.abs(negatives[l]))
    }
    // 填充图形
    ctx.fill()
  }
}

const sample = (buffer) => {
  let data = []
  let originData = buffer.getChannelData(0)
  // 存储所有的正数据
  let positives = []
  // 存储所有的负数据
  let negatives = []
  // 先每隔100条数据取1条
  for (let i = 0; i < originData.length; i += 100) {
    data.push(originData[i])
  }
  // 再从data中每10条取一个最大值一个最小值
  for (let j = 0, len = parseInt(data.length / 10); j < len; j++) {
    let temp = data.slice(j * 10, (j + 1) * 10)
    positives.push(Math.max.apply(null, temp))
    negatives.push(Math.min.apply(null, temp))
  }
  return [data, positives, negatives]
}

/**
 * 根据 tag 和索引获取 AudioBuffer
 * @param {string} tag
 * @param {int} index
 */
const getAudioBuffer = (tag, index) => {
  return audioData.value[tag][index].data
}

// ---------------------------------- 数据格式化 ----------------------------------

const audioBlob = ref({})
const audioData = ref({})

/**
 * 获取音频数据
 * @param {object} data 与该表相关的 tag 名为 key,对应的值为数组
 */
const getMediaData = async (data) => {
  const tags = []
  const promises = []
  Object.keys(data).forEach((tag) => {
    tags.push(tag)
    promises.push(
      getMedia(
        tag,
        data[tag].list.map((item) => item.data)
      )
    )
  })
  const res = await Promise.all(promises)
  // 保存所有 blob 数据
  res.forEach((item, index) => {
    audioBlob.value[tags[index]] = item
  })
}

/**
 * 获取某个 tag 下所有的音频数据
 * 返回 Promise.all 对象，在 getMediaData 和别的 tag 一起异步获取
 * @param {string} tag tag 名
 * @param {array} list tag 所属的数据列表
 */
const getMedia = (tag, list) => {
  const promises = []
  list.forEach((item) => {
    promises.push(
      new Promise((resolve) => {
        UTILS.media.get(item, run_id.value, tag).then((res) => {
          resolve(res)
        })
      })
    )
  })
  return Promise.all(promises)
}

/**
 * 数据类型转化
 * 从后端获取的数据皆为 Blob，存放在 audioBlob
 * 需要将二进制音频转成音频上下文可以解析和使用的格式 AudioBuffer
 * 使用 decodeAudioData 可以将 ArrayBuffer 转成 AudioBuffer
 *
 * 注意：
 * 一次 format 只是完成了对一个 tag 数据的转化
 *
 * @param {string} tag log tag name
 */
const format = async (tag) => {
  let promises = []
  // 将 blob 转成 ArrayBuffer，因为 decodeAudioData 接收参数类型为 ArrayBuffer，因为
  audioBlob.value[tag].forEach((blob) => {
    promises.push(blobToBuf(blob))
  })
  /**
   * 这里需要注意：
   * buffers 中的元素为对象
   * - buf : ArrayBuffer
   * - type: BlobType
   */
  const buffers = await Promise.all(promises)
  promises = []
  // 将所有缓存都转成 AudioBuffer
  buffers.forEach((buffer) => {
    promises.push(audioCtx.decodeAudioData(buffer.buf))
  })
  // 多线程异步转化
  const audioBuffers = await Promise.all(promises)
  // 保存一下
  audioData.value[tag] = audioBuffers.map((audioBuffer, index) => {
    return {
      data: audioBuffer,
      type: buffers[index].type
    }
  })
  // 到这里所有数据都被转成 AudioBuffer 类型，可以进行抽样和绘制
  // 在这里只绘制当前 tag 的部分
  draw(tag, display.value[tag])
}

/**
 * 将 blob 数据转成 ArrayBuffer
 * @param {blob} blob
 */
const blobToBuf = (blob) => {
  return new Promise((resolve) => {
    var fr = new FileReader()
    var type = blob.type

    fr.readAsArrayBuffer(blob)
    fr.addEventListener(
      'loadend',
      (e) => {
        var buf = e.target.result
        resolve({ buf, type })
      },
      false
    )
  })
}

// ---------------------------------- 渲染、重渲染功能 ----------------------------------

// 渲染
const render = async (data) => {
  if (source.value && source.value.length < 0) {
    error.value = true
    return
  }
  await getMediaData(data)
  Object.keys(audioBlob.value).forEach(format)
}
// 重渲染
const change = (data) => {}

// ---------------------------------- 放大功能 ----------------------------------
// 是否放大
const isZoom = ref(false)
// // 放大数据
// const zoom = (data) => {
//   isZoom.value = true
//   // 放大后图表的高度
//   const height = window.innerHeight * 0.6
//   addTaskToBrowserMainThread(() => {})
// }

// ---------------------------------- 实例：滑块的使用 ----------------------------------
// 当前值
const now = ref(0)
// 最大值
const max = ref(100)
// 最小值
const min = ref(0)
// 已经滑动部分颜色，应该通过色盘计算得到
const barColor = inject('colors')[0]

// ---------------------------------- 暴露api ----------------------------------
defineExpose({
  render,
  change
  // zoom
})
</script>

<style lang="scss" scoped></style><|MERGE_RESOLUTION|>--- conflicted
+++ resolved
@@ -11,12 +11,7 @@
   <!-- 如果图表数据正确 -->
   <template v-else>
     <!-- 在此处完成图表主体定义 -->
-<<<<<<< HEAD
     <canvas v-for="tag in source" :key="tag" class="border" ref="canvasRef"></canvas>
-=======
-    <div ref="canvas"></div>
-    <SlideBar v-model="now" :max="max" :min="min" :bar-color="barColor" />
->>>>>>> 75f489fe
     <!-- 放大效果弹窗 -->
     <SLModal class="p-10 pt-0 overflow-hidden" max-w="-1" v-model="isZoom"> </SLModal>
   </template>
