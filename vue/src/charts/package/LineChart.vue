<template>
  <!-- 图表标题 -->
  <p class="text-center font-semibold select-none">{{ title }}</p>
  <div class="flex flex-col justify-center grow text-dimmer gap-2" v-if="error">
    <SLIcon class="mx-auto h-5 w-5" icon="error" />
    <p class="text-center text-sm">
      {{ $t('common.chart.charts.line.error', { type: error['data_class'], tag: source[0] }) }}
    </p>
  </div>
  <template v-else>
    <!-- x轴坐标单位 -->
    <p class="absolute right-5 bottom-10 text-xs text-dimmer scale-90 select-none">{{ xTitle }}</p>
    <!-- 图表主体 -->
    <div ref="g2Ref"></div>
    <!-- 放大效果 -->
    <SLModal class="p-10 pt-0 overflow-hidden" max-w="-1" v-model="isZoom">
      <p class="text-center mt-4 mb-10 text-2xl font-semibold">{{ title }}</p>
      <div ref="g2ZoomRef"></div>
      <p class="absolute right-12 bottom-16 text-xs text-dimmer scale-90 select-none">{{ xTitle }}</p>
    </SLModal>
  </template>
</template>

<script setup>
/**
 * @description: 折线图表
 * @file: LineChart.vue
 * @since: 2023-12-25 20:17:19
 **/
import SLModal from '@swanlab-vue/components/SLModal.vue'
import SLIcon from '@swanlab-vue/components/SLIcon.vue'
import { Line, G2 } from '@antv/g2plot'
import * as UTILS from './utils'
import { ref, inject, computed, onUnmounted } from 'vue'
import { addTaskToBrowserMainThread, copyTextToClipboard } from '@swanlab-vue/utils/browser'
import { formatNumber2SN } from '@swanlab-vue/utils/common'
import { t } from '@swanlab-vue/i18n'
import { getTimes } from '@swanlab-vue/utils/time'
import { isApple } from '@swanlab-vue/utils/browser'
import { message } from '@swanlab-vue/components/message'

// ---------------------------------- 配置 ----------------------------------
const props = defineProps({
  title: {
    type: String,
    required: true
  },
  chart: {
    type: Object,
    required: true
  },
  index: {
    type: Number,
    required: true
  }
})

// ---------------------------------- 错误处理，如果chart.error存在，则下面的api都将不应该被执行 ----------------------------------
// 数据源 arrya
const source = props.chart.source
// source的长度如果等于error的长度，说明所有数据都有问题,取第一个的error即可
const error = ref(source.length === Object.keys(props.chart.error).length ? props.chart.error[source[0]] : null)
// 图表模式，mutli或者single
const mutli = props.chart.mutli
// ---------------------------------- 图表样式配置 ----------------------------------
// 后续需要适配不同的颜色，但是Line不支持css变量，考虑自定义主题或者js获取css变量完成计算
const colors = inject('colors')
if (!colors) throw new Error('colors is not defined, please provide colors in parent component')
if (!colors.getSeriesColor) throw new Error('colors.getSeries is not defined, please provide getSeries in colors')
const rootStyle = getComputedStyle(document.documentElement)
// 边框颜色，通过js获取css变量值
const borderColor = rootStyle.getPropertyValue('--outline-default')
// 网格线颜色，通过js获取css变量值
const gridColor = rootStyle.getPropertyValue('--outline-dimmest')
// tooltip内容，从左到右，分别是颜色，步长，值，时间，tag，先第一行
let tooltipContent = `<div class="lc-tooltip-item-zoom">`
for (const c of [
  ['', 'lc-tooltip-color'],
  [t('common.chart.charts.share.step'), 'lc-tooltip-step'],
  [t('common.chart.charts.share.value'), 'lc-tooltip-value'],
  [t('common.chart.charts.share.time'), 'lc-tooltip-time'],
  [t('common.chart.charts.share.tag'), 'lc-tooltip-tag']
]) {
  tooltipContent += `<p class="${c[1]}">${c[0]}</p>`
}
tooltipContent += `</div>`

// ---------------------------------- 样式注册，数据点样式注册，如果是最后一个，会放大 ----------------------------------
G2.registerShape('point', 'last-point', {
  draw(cfg, container) {
    const point = { x: cfg.x, y: cfg.y }
    // console.log('point', cfg.data)
    const shape = container.addShape('circle', {
      name: 'point',
      attrs: {
        x: point.x,
        y: point.y,
        fill: cfg.color || 'red',
        opacity: cfg?.data?._last ? 1 : 0,
        r: 3
      }
    })
    return shape
  }
})
// ---------------------------------- 组件渲染逻辑 ----------------------------------
// 组件对象
const g2Ref = ref()
const g2ZoomRef = ref()
// 参考字段和显示名称
const reference = props.chart.reference
// 拿到参考系，未来图表可能有不同的x轴依据，比如step、time等，这里需要根据设置的reference来决定
const { xField, xTitle } = UTILS.refrence2XField[reference]
// 默认y轴的依据key是data
const yField = 'data'
const seriesField = 'series'
const colorField = 'type'
/**
 * 创建图表函数
 * @param { HTMLElement } dom 图表挂载的dom
 * @param { Array } data 图表数据
 * @param { Object } config 图表的一些其他配置
 * @param { bool } zoom 是否放大
 */
const createChart = (dom, data, config = {}, zoom = false) => {
  const c = new Line(dom, {
    data,
    // 默认的x轴依据key为step
    xField,
    // 默认的y轴依据key为data
    yField,
    // 多数据的时候，需要设置seriesField，单数据也可以设置，但是不希望出现label
    // seriesField,
    colorField,
    legend: {
      // flipPage: false,
      pageNavigator: {
        marker: {
          style: {
            // 非激活，不可点击态时的填充色设置
            inactiveFill: '#000',
            inactiveOpacity: 0.45,
            // 默认填充色设置
            fill: '#000',
            opacity: 0.8,
            size: 8
          }
        },
        text: {
          style: {
            fill: '#ccc',
            fontSize: 8
          }
        }
      }
    },
    // 多数据的时候颜色通过回调拿到，colors应该自带getSeries方法
    color: ({ series }) => {
      return colors.getSeriesColor(series, source.indexOf(series))
    },
    point: {
      shape: 'last-point'
    },
    // 坐标轴相关
    xAxis: {
      // 自定义坐标轴的刻度，暂时没有找到文档，通过源码来看是返回一个数组，数组内是字符串，代表刻度
<<<<<<< HEAD
      maxTickCount: 5,
      type: 'linear',
=======
      tickCount: 5,
      type: 'linear',
      // tickMethod: (cfg) => {
      //   // console.log('chart', props.chart.name)
      //   console.log('cfg', cfg)
      //   console.log('cfg.values', cfg.values)
      //   // 数据个数
      //   const num = cfg.values?.length || 0
      //   // 每隔多少个显示一个刻度
      //   const step = Math.ceil(num / 5)
      //   console.log('step', step)
      //   const tick = []
      //   let i = 0
      //   while (i < num) {
      //     tick.push(i)
      //     i += step
      //   }
      //   console.log('tick', tick)
      //   return tick
      // },
>>>>>>> 9ac2754f
      // 在此处完成X轴数据的格式化
      label: {
        formatter: (data) => {
          // console.log('data', data)
          // 如果是小数，返回空
          if (data % 1 !== 0) return ''
          // 如果是100的倍数且大于1000，返回k
          if (data % 100 === 0 && data >= 1000) return `${data / 1000}k`
          return data
        }
      },

      // x轴坐标轴样式
      line: {
        style: {
          stroke: borderColor,
          lineWidth: 2
        }
      },
      // x轴刻度样式
      tickLine: {
        length: 4,
        style: {
          stroke: borderColor,
          lineWidth: 2
        }
      }
    },
    yAxis: {
      min: null,
      label: {
        // 在此处完成Y轴数据的格式化
        formatter: (data) => {
          return formatNumber2SN(data)
        }
      },
      // y轴坐标轴样式
      line: {
        style: {
          stroke: borderColor,
          lineWidth: 2
        }
      },
      // y轴刻度样式
      tickLine: {
        length: 4,
        style: {
          stroke: borderColor,
          lineWidth: 2
        }
      },
      // 网格线
      grid: {
        line: {
          style: {
            stroke: gridColor
          }
        }
      }
    },
    // 图例相关
    tooltip: {
      // 在此处完成悬浮数据提示的格式化
      // 如果需要自定义浮窗，可以用下面的customContent
      // formatter: (data) => {
      //   // console.log(data)
      //   // 如果data.series是undefined，说明是单数据,直接显示source[0]即可
      //   const name = data.series ? data.series : source[0]
      //   return { name, value: formatNumber2SN(data.data) }
      // },
      follow: true,
      enterable: false,
      position: 'left',
      offset: 10,
      customContent: (title, data) => {
        // 网格布局，一行五列
        // console.log('data', data)
        // 一行一行生成,放大样式和非放大样式不一样
        let content = zoom ? tooltipContent : ``
        // data 根据value降序
        data.sort((a, b) => b.data.data - a.data.data)
        if (!zoom) {
          // 缩小样式
          for (const d of data) {
            content += `<div class="lc-tooltip-item-no-zoom" style="color:${d.color}">`
            // 先颜色
            content += `<span class="lc-tooltip-color lc-tooltip-color-rect"></span>`
            // 再步长
            content += `<span class="lc-tooltip-step">${d.data.index}</span>`
            // 再值
            content += `<span class="lc-tooltip-value">${formatNumber2SN(d.data.data)}</span>`
            // 再tag
            content += `<span class="lc-tooltip-tag">${d.data.series}</span>`
            content += `</div>`
          }
        } else {
          for (const d of data) {
            content += `<div class="lc-tooltip-item-zoom" style="color:${d.color}">`
            // 先颜色
            content += `<span class="lc-tooltip-color lc-tooltip-color-rect"></span>`
            // 再步长
            content += `<span class="lc-tooltip-step">${d.data.index}</span>`
            // 再值
            content += `<span class="lc-tooltip-value">${formatNumber2SN(d.data.data)}</span>`
            // 再时间
            content += `<span class="lc-tooltip-time">${formatTime(d.data.create_time)}</span>`
            // 再tag
            content += `<span class="lc-tooltip-tag">${d.data.series}</span>`
            content += `</div>`
          }
        }
        // 最后加一行tip
        content += `<p class="lc-tooltip-tip">${tip}</p>`
        return `<div class="lc-tooltip">${content}</div>`
      },
      domStyles: {
        'g2-tooltip': {
          boxShadow: 'rgba(21, 24, 31, 0.16) 0px 12px 24px 0px',
          borderWidth: '1px',
          borderRadius: '4px'
        }
      }
    },
    // 大小相关
    height: 220,
    width: undefined,
    autoFit: true,
    // 开启一些交互
    interactions: [{ type: 'element-active' }],
    // 平滑曲线
    smooth: false,
    ...config
  })
  c.render()
  addTaskToBrowserMainThread(() => {
    registerTooltipEvent(zoom)
  })
  return c
}

// ---------------------------------- 数据格式化 ----------------------------------
/**
 * 为了将数据格式化为图表可用的格式，需要将数据源中的数据进行格式化
 * 遍历data的所有key，合并其中的list为一个数组
 * @param { Object } data 待格式化的数据
 * @returns { Object } 格式化后的数据, { d: [{}, {}, ...], config: {} } config是图表的一些其他配置
 */
const format = (data) => {
  // 如果source的长度小于1，抛出错误
  if (source.length < 1) throw new Error('source length must be greater than 1')
  // 新的数据,遍历得到
  const d = []
  Object.keys(data).forEach((key) => {
    // 如果key存在于props.chart.error中，说明这个数据有问题，直接返回
    if (props.chart.error && props.chart.error[key]) return
    // 如果不是单数据，需要将所有数据的list合并为一个数组
    if (!data[key]) return
    data[key].list.forEach((item) => {
      // item新加series字段，用于标识数据来源
      d.push({ ...item, series: key })
    })
  })
  // console.log('d', d)
  // 依据xField排序，从小到大
  d.sort((a, b) => a[xField] - b[xField])
  // console.log('d', d)
  // console.log('data', data)
  // 如果source的长度大于1，需要设置seriesField
  return { d, config: mutli ? { seriesField } : { color: colors[0] } }
}
<<<<<<< HEAD
=======

const formatTime = (time) => {
  let { year, month, day, hour, minute } = getTimes(time)
  // year只保留后两位
  year = year.toString().slice(-2)
  // 格式化minute，如果是个位数，前面加0
  minute = minute.toString().length === 1 ? `0${minute}` : minute
  let pm = false
  if (hour > 12) {
    hour -= 12
    pm = true
  }
  let result = `${year}/${month}/${day} ${hour}:${minute}`
  if (pm) result += ' PM'
  else result += ' AM'
  return result
}
>>>>>>> 9ac2754f
// ---------------------------------- 渲染、重渲染功能 ----------------------------------
let chartObj = null
// 渲染
const render = (data) => {
  // console.log('渲染折线图')
  // console.log('data', data)
  const { d, config } = format(data)
  // console.log('data', data)
  chartObj = createChart(g2Ref.value, d, config)
  // console.log('chartObj', chartObj)
  // 可以使用update api来更新配置
}
// 重渲染
const change = (data) => {
  const { d, config } = format(data)
  // change函数等于render函数
  chartObj.destroy()
  chartObj = createChart(g2Ref.value, d, { animation: false, ...config })
}

// ---------------------------------- 放大功能 ----------------------------------
// 是否放大
const isZoom = ref(false)
let zoomChartObj = null
// 放大数据
const zoom = (data) => {
  isZoom.value = true
  // 当前window的高度
  const { d, config } = format(data)
  const height = window.innerHeight * 0.6
  addTaskToBrowserMainThread(() => {
    zoomChartObj = createChart(
      g2ZoomRef.value,
      d,
      {
        interactions: [{ type: 'brush-x' }, { type: 'element-active' }],
        height,
        ...config
      },
      true
    )
  })
}

// ---------------------------------- 额外功能：多linechart之间的联动 ----------------------------------
const chartsRefList = inject('chartsRefList')
const lineChartsRef = computed(() => {
  // 将列表中除了props.index的所有chartRef过滤出来
  return chartsRefList.value.filter((item, i) => i !== props.index && item.chartRef?.lineShowTooltip)
})

let manual = true
// 调用此方法则必然是自动触发
const lineShowTooltip = (point) => {
  if (error.value) return
  manual = false
  // console.log('lineShowTooltip', props.index)
  // console.log('title', title)
  chartObj?.chart?.showTooltip(point)
}
const lineHideTooltip = () => {
  if (error.value) return
  manual = false
  chartObj?.chart?.hideTooltip()
}

const registerTooltipEvent = (zoom) => {
  // 给 tooltip 添加点击事件
  if (error.value) return
  const chart = zoom ? zoomChartObj : chartObj
  chart.on('tooltip:show', (evt) => {
    // 非js触发的tooltip，不执行下面的逻辑
    if (!manual) {
      // console.log('auto show tooltip')
      return
    }
    nowData = evt.data.items
    // console.log('nowData', nowData)
    const point = { x: evt.data.x, y: evt.data.y }
    // 通知其他图表，当前图表的数据被hover到了
    !zoom &&
      lineChartsRef.value?.forEach((chart) => {
        chart.chartRef.lineShowTooltip(point)
      })
    manual = true
  })
  chart.on('tooltip:hide', (...args) => {
    // 非js触发的tooltip，不执行下面的逻辑
    if (manual && !zoom)
      // 通知其他图表，当前图表的数据被hover到了
      lineChartsRef.value?.forEach((chart) => {
        chart.chartRef.lineHideTooltip(...args)
      })
    nowData = null
    manual = true
  })
}

// ---------------------------------- tooltip出现并且是非js触发时，可执行copy操作 ----------------------------------
const tip = isApple ? t('common.chart.charts.line.copy.apple') : t('common.chart.charts.line.copy.windows')
// 当前tooltip的数据,用于copy
let nowData = null
// 全局注册keydown事件，当mac端触发command+c，windows端触发ctrl+c时，且nowData不为null，执行copy操作
const handelCopy = (e) => {
  if (error.value) return
  if (nowData === null) {
    // return
    return console.log('非js触发的tooltip，或者未悬浮，不执行copy操作')
  }
  if (e.key === 'c' && (isApple ? e.metaKey : e.ctrlKey)) {
    console.log('copy:', nowData)
    // nowData依据data降序
    nowData.sort((a, b) => b.data.data - a.data.data)
    // 生成copy的内容，zoom和非zoom样式不一样
    let content = ''
    if (!isZoom.value) {
      // 复制数据和tag：tag data
      for (const d of nowData) {
        content += `${d.data.series} ${formatNumber2SN(d.data.data)}\n`
      }
    } else {
      // 复制数据、时间和tag：tag data time
      for (const d of nowData) {
        content += `${d.data.series} ${formatNumber2SN(d.data.data)} ${formatTime(d.data.create_time)}\n`
      }
    }
    copyTextToClipboard(content, () => message.success(t('common.chart.charts.line.copy.success')))
  }
}
window.addEventListener('keydown', handelCopy)
onUnmounted(() => {
  window.removeEventListener('keydown', handelCopy)
})

// ---------------------------------- 暴露api ----------------------------------
defineExpose({
  render,
  change,
  zoom,
  lineShowTooltip,
  lineHideTooltip
})
</script>

<style lang="scss">
.lc-tooltip {
  @apply py-2 px-3;
  p {
    @apply text-xs text-default font-semibold;
  }
  .lc-tooltip-item-no-zoom,
  .lc-tooltip-item-zoom {
    @apply flex items-center gap-3;
    &:not(:last-child) {
      @apply mb-1.5;
    }
    .lc-tooltip-color {
      @apply w-5 flex items-center;
    }
    .lc-tooltip-color-rect {
      &::before {
        content: '';
        display: inline-block;
        width: 20px;
        height: 6px;
        border-radius: 2px;
        margin-right: 5px;
        background-color: currentColor;
      }
    }
  }
  .lc-tooltip-tip {
    @apply font-normal text-dimmest text-xs;
  }
}

.lc-tooltip-item-no-zoom {
  .lc-tooltip-step {
    @apply font-semibold;
    &::after {
      content: ':';
      @apply font-semibold;
    }
  }
  .lc-tooltip-value {
    @apply w-10 text-left font-semibold;
  }
  .lc-tooltip-tag {
    @apply truncate;
    max-width: 128px;
  }
}

.lc-tooltip-item-zoom {
  .lc-tooltip-step {
    @apply w-7;
  }
  .lc-tooltip-value {
    @apply col-span-1;
    @apply w-10 text-left;
  }
  .lc-tooltip-time {
    @apply w-28;
  }

  .lc-tooltip-tag {
    @apply truncate;
    max-width: 160px;
  }
}
</style><|MERGE_RESOLUTION|>--- conflicted
+++ resolved
@@ -164,10 +164,6 @@
     // 坐标轴相关
     xAxis: {
       // 自定义坐标轴的刻度，暂时没有找到文档，通过源码来看是返回一个数组，数组内是字符串，代表刻度
-<<<<<<< HEAD
-      maxTickCount: 5,
-      type: 'linear',
-=======
       tickCount: 5,
       type: 'linear',
       // tickMethod: (cfg) => {
@@ -188,7 +184,6 @@
       //   console.log('tick', tick)
       //   return tick
       // },
->>>>>>> 9ac2754f
       // 在此处完成X轴数据的格式化
       label: {
         formatter: (data) => {
@@ -359,8 +354,6 @@
   // 如果source的长度大于1，需要设置seriesField
   return { d, config: mutli ? { seriesField } : { color: colors[0] } }
 }
-<<<<<<< HEAD
-=======
 
 const formatTime = (time) => {
   let { year, month, day, hour, minute } = getTimes(time)
@@ -378,7 +371,6 @@
   else result += ' AM'
   return result
 }
->>>>>>> 9ac2754f
 // ---------------------------------- 渲染、重渲染功能 ----------------------------------
 let chartObj = null
 // 渲染
