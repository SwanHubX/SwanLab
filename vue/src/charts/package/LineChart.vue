--- conflicted
+++ resolved
@@ -11,30 +11,24 @@
     <!-- x轴坐标单位 -->
     <p class="absolute right-5 bottom-10 text-xs text-dimmer scale-90 select-none">{{ xTitle }}</p>
     <!-- 图表主体 -->
-<<<<<<< HEAD
-=======
     <LineChartLegend
       :items="legend"
       @hoverin="(item) => legendHoverin(item, false)"
       @hoverout="(item) => legendHoverout(item, false)"
       v-if="legend && mutli"
     />
->>>>>>> 113d4bc2
     <div class="relative" ref="g2Ref">
       <LineChartTooltip ref="tooltipRef" />
     </div>
     <!-- 放大效果 -->
     <SLModal class="p-10 pt-0 overflow-hidden" max-w="-1" v-model="isZoom">
       <p class="text-center mt-4 mb-10 text-2xl font-semibold">{{ title }}</p>
-<<<<<<< HEAD
-=======
       <LineChartLegend
         :items="legend"
         @hoverin="(item) => legendHoverin(item, true)"
         @hoverout="(item) => legendHoverout(item, true)"
         v-if="legend && mutli"
       />
->>>>>>> 113d4bc2
       <div class="relative" ref="g2ZoomRef">
         <LineChartTooltip detail ref="tooltipZoomRef" />
       </div>
@@ -61,10 +55,7 @@
 import { isApple } from '@swanlab-vue/utils/browser'
 import { message } from '@swanlab-vue/components/message'
 import LineChartTooltip from '../components/LinChartTooltip.vue'
-<<<<<<< HEAD
-=======
 import LineChartLegend from '../components/LineChartLegend.vue'
->>>>>>> 113d4bc2
 
 // ---------------------------------- 配置 ----------------------------------
 const props = defineProps({
@@ -102,11 +93,7 @@
 // 十字准线颜色，通过js获取css变量值
 const crosshairsColor = rootStyle.getPropertyValue('--primary-dimmest')
 // 线段默认宽度
-<<<<<<< HEAD
-const lineWidth = 2
-=======
 const lineWidth = 1.5
->>>>>>> 113d4bc2
 // 线段加粗宽度
 const thickerLineWidth = 3.5
 
@@ -292,13 +279,9 @@
     width: undefined,
     autoFit: true,
     // 开启一些交互
-<<<<<<< HEAD
-    interactions: [{ type: 'hover-cursor' }],
-=======
     // interactions: [{ type: 'element-active' }],
     // 图例相关
 
->>>>>>> 113d4bc2
     // 平滑曲线
     smooth: false,
     animation: false,
@@ -307,7 +290,6 @@
   c.render()
   addTaskToBrowserMainThread(() => {
     registerTooltipEvent(dom, zoom)
-<<<<<<< HEAD
   })
   // 监听鼠标移入事件
   // c.on('plot:mouseenter', (evt) => {
@@ -316,16 +298,6 @@
   c.on('plot:mouseleave', () => {
     restoreByTag(c, zoom, nowThickenTag, nowThickenColor)
   })
-=======
-  })
-  // 监听鼠标移入事件
-  // c.on('plot:mouseenter', (evt) => {
-  // })
-  // 监听鼠标移出事件
-  c.on('plot:mouseleave', () => {
-    restoreByTag(c, zoom, nowThickenTag, nowThickenColor)
-  })
->>>>>>> 113d4bc2
   // 监听鼠标移动事件
   c.on('plot:mousemove', (evt) => {
     if (!nowData) return
@@ -589,7 +561,6 @@
         e.update({ ...e.model, style: { lineWidth: thickerLineWidth } })
         break
       }
-<<<<<<< HEAD
     }
     // 单数据模式下，依据color加粗
     else {
@@ -660,6 +631,22 @@
   restoreByTag(plot, zoom, tag, color)
 }
 
+// ---------------------------------- 图例渲染，在这保存数据，传给legend组件 ----------------------------------
+
+const legend = ref(null)
+
+const legendHoverin = (item, zoom) => {
+  // console.log('mouseenter', item)
+  const plot = zoom ? zoomChartObj : chartObj
+  thickenByTag(plot, zoom, item.name, item.color)
+}
+
+const legendHoverout = (item, zoom) => {
+  // console.log('mouseleave', item)
+  const plot = zoom ? zoomChartObj : chartObj
+  restoreByTag(plot, zoom, item.name, item.color)
+}
+
 // ---------------------------------- 暴露api ----------------------------------
 defineExpose({
   render,
@@ -672,120 +659,4 @@
 })
 </script>
 
-<style lang="scss">
-.lc-tooltip {
-  @apply py-2 px-3 absolute bg-default border rounded;
-  box-shadow: rgba(21, 24, 31, 0.16) 0px 12px 24px 0px;
-  visibility: visible;
-  p {
-    @apply text-xs text-default font-semibold;
-  }
-  .lc-tooltip-item-no-zoom,
-  .lc-tooltip-item-zoom {
-    @apply flex items-center gap-3;
-    &:not(:last-child) {
-      @apply mb-1.5;
-    }
-    .lc-tooltip-color {
-      @apply w-5 flex items-center;
-=======
->>>>>>> 113d4bc2
-    }
-    // 单数据模式下，依据color加粗
-    else {
-      if (color === e.model.color) {
-        e.update({ ...e.model, style: { lineWidth: thickerLineWidth } })
-        break
-      }
-    }
-  }
-  nowThickenTag = tag
-  nowThickenColor = color
-  // 加粗其他图表的数据，保持联动
-  lineChartsRef.value.forEach((chart) => {
-    chart.chartRef.thickenByTagLinkage(zoom, tag, color)
-  })
-}
-
-/**
- * 将指定颜色的线段恢复原状
- * @param { Object } plot plot对象，chartObj或者zoomChartObj
- * @param { bool } zoom 是否放大
- * @param { string } tag 实验标签
- */
-const restoreByTag = (plot, zoom, tag, color) => {
-  if (!tag || !color) return
-  if (!nowThickenTag) return
-  const els = plot.chart.getElements()
-  for (const e of els) {
-    // 多数据模式下，依据tag恢复
-    if (mutli) {
-      const series = e.model.data[0]?.series || e.model.data.series
-      if (series === tag) {
-        e.update({ ...e.model, style: { lineWidth: lineWidth } })
-        break
-      }
-    }
-    // 单数据模式下，依据color恢复
-    else {
-      if (color === e.model.color) {
-        e.update({ ...e.model, style: { lineWidth: lineWidth } })
-        break
-      }
-    }
-  }
-  nowThickenTag = null
-  nowThickenColor = null
-  lineChartsRef.value.forEach((chart) => {
-    chart.chartRef.restoreByTagLinkage(zoom, tag, color)
-  })
-}
-
-/**
- * 用于交给其他图表联动调用来加粗线段
- * @param { Object } plot plot对象，chartObj或者zoomChartObj
- * @param { bool } zoom 是否放大
- * @param { string } color 颜色
- */
-const thickenByTagLinkage = (zoom, tag, color) => {
-  const plot = zoom ? zoomChartObj : chartObj
-  thickenByTag(plot, zoom, tag, color)
-}
-
-/**
- * 用于交给其他图表联动调用来恢复线段粗细
- */
-const restoreByTagLinkage = (zoom, tag, color) => {
-  const plot = zoom ? zoomChartObj : chartObj
-  restoreByTag(plot, zoom, tag, color)
-}
-
-// ---------------------------------- 图例渲染，在这保存数据，传给legend组件 ----------------------------------
-
-const legend = ref(null)
-
-const legendHoverin = (item, zoom) => {
-  // console.log('mouseenter', item)
-  const plot = zoom ? zoomChartObj : chartObj
-  thickenByTag(plot, zoom, item.name, item.color)
-}
-
-const legendHoverout = (item, zoom) => {
-  // console.log('mouseleave', item)
-  const plot = zoom ? zoomChartObj : chartObj
-  restoreByTag(plot, zoom, item.name, item.color)
-}
-
-// ---------------------------------- 暴露api ----------------------------------
-defineExpose({
-  render,
-  change,
-  zoom,
-  lineShowTooltip,
-  lineHideTooltip,
-  thickenByTagLinkage,
-  restoreByTagLinkage
-})
-</script>
-
 <style lang="scss"></style>