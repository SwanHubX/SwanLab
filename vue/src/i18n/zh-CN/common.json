{
  "chart": {
    "charts": {
      "audio": {
        "error": "图表无法被显示，因为\"{tag}\"是 {type} 类型, 但是音频图并不支持此类型."
      },
      "image": {
        "error": "图表无法被显示，因为\"{tag}\"是 {type} 类型, 但是图片图并不支持此类型."
      },
      "line": {
        "copy": {
          "apple": "按下CMD+C拷贝此数据",
          "success": "已复制！",
          "windows": "按下CTRL+C拷贝此数据"
        },
        "error": "图表无法被显示，因为\"{tag}\"是 {type} 类型, 但是折线图并不支持此类型."
      },
      "share": {
        "step": "步数",
        "tag": "标签",
        "time": "时间",
        "value": "值"
      }
    },
    "empty": "缺少实验数据",
    "error": "此图表无法正确显示",
    "label": {
      "default": "图表"
    },
    "unkonwn": "未知的图表类型: {type}",
    "zoom": "放大展示"
  },
  "config-editor": {
    "button": "Edit",
    "not-allowed": "Not Allowed Since Is Running",
    "save": {
      "default": "save changes",
      "savimg": "saving",
      "success": "Save Successfully"
    },
    "sub-title": {
      "experiment": {
        "desc": "Description",
        "name": "Experiment name"
      },
      "project": {
        "desc": "Description",
        "name": "Project name"
      }
    },
    "title": {
      "experiment": "Modify Experiment Information",
      "project": "Modify Project Information"
    }
  },
  "copy": "复制成功！",
  "delete": {
    "button": "Delete",
    "content": {
      "experiment": "一旦你删除了一个实验，就没有回头路了。请确认一下。",
      "project": "一旦你删除了一个项目，就没有回头路了。一定要确定。"
    },
    "not-allowed": "Not Allowed Since Is Running",
    "title": {
      "experiment": "删除这个实验",
      "project": "删除这个项目"
    }
  },
  "search": {
    "placeholder": "Search Lab..."
  },
  "sidebar": {
    "experiments": {
      "running": "运行中",
      "title": "实验"
    },
    "project": {
      "charts": "图表",
      "runs": "工作区",
      "title": "项目"
    }
  },
  "table": {
    "empty": "暂无数据"
<<<<<<< HEAD
  },
  "chart": {
    "empty": "缺少实验数据",
    "error": "此图表无法正确显示",
    "unkonwn": "未知的图表类型: {type}",
    "label": {
      "default": "图表"
    },
    "zoom": "放大展示",
    "charts": {
      "line": {
        "error": "图表无法被显示，因为\"{tag}\"是 {type} 类型, 但是折线图并不支持此类型."
      },
      "audio": {
        "error": "图表无法被显示，因为\"{tag}\"是 {type} 类型, 但是音频图并不支持此类型."
      },
      "image": {
        "error": "图表无法被显示，因为\"{tag}\"是 {type} 类型, 但是图片图并不支持此类型."
      }
    },
    "text-chart": {
      "titles": {
        "tag": "tag",
        "step": "step",
        "caption": "caption",
        "count": "number of words",
        "text": "Text"
      }
    }
=======
>>>>>>> 9ac2754f
  }
}<|MERGE_RESOLUTION|>--- conflicted
+++ resolved
@@ -82,7 +82,6 @@
   },
   "table": {
     "empty": "暂无数据"
-<<<<<<< HEAD
   },
   "chart": {
     "empty": "缺少实验数据",
@@ -112,7 +111,5 @@
         "text": "Text"
       }
     }
-=======
->>>>>>> 9ac2754f
   }
 }