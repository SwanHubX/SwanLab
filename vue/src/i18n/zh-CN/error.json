{
  "404": {
    "message": "没有找到页面",
    "return": "回到首页"
  },
  "experiment-error": {
    "reasons": ["1. 未找到对应的日志文件", "2. 对应的日志文件损坏或无法被打开"],
    "title": "此实验无法被查看"
  },
  "init-error": {
<<<<<<< HEAD
    "reasons": ["1. 你还没有在日志文件中写入任何数据", "2. SwanLab没有找到你的日志文件"],
    "reasons[2]": "",
=======
    "reasons": ["1. 你还没有在日志文件中写入任何数据", "2. SwanLab没有找到你的日志文件", "3.这可能是SwanLab的内部错误"],
>>>>>>> 9ac2754f
    "title": "当前目录下没有可用的实验看板"
  },
  "wrap": {
    "error-code": "错误码：",
    "message": ["如果你是SwanLab的初学者，并且想了解如何使用SwanLab查看训练日志，可以查看我们的", "官方文档"],
    "reason-title": "可能的原因：",
    "time": "加载看板时间：{time}"
  }
}<|MERGE_RESOLUTION|>--- conflicted
+++ resolved
@@ -8,12 +8,7 @@
     "title": "此实验无法被查看"
   },
   "init-error": {
-<<<<<<< HEAD
-    "reasons": ["1. 你还没有在日志文件中写入任何数据", "2. SwanLab没有找到你的日志文件"],
-    "reasons[2]": "",
-=======
     "reasons": ["1. 你还没有在日志文件中写入任何数据", "2. SwanLab没有找到你的日志文件", "3.这可能是SwanLab的内部错误"],
->>>>>>> 9ac2754f
     "title": "当前目录下没有可用的实验看板"
   },
   "wrap": {
