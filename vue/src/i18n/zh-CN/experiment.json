--- conflicted
+++ resolved
@@ -1,28 +1,76 @@
 {
+  "navs": {
+    "index": "概览",
+    "chart": "实验图表",
+    "log": "日志Log",
+    "env": "实验环境"
+  },
+  "status": {
+    "-1": "中断",
+    "0": "正在进行",
+    "1": "完成"
+  },
+  "index": {
+    "header": {
+      "table-bar": {
+        "placeholder": "Search experiments",
+        "summary": "Only summary",
+        "export": "Export to CSV"
+      },
+      "experiment_infos": {
+        "status": "状态",
+        "start_time": "开始时间",
+        "last_time": "持续时间",
+        "tags": "Tag",
+        "time": {
+          "day": "天",
+          "hour": "小时",
+          "minute": "分钟",
+          "second": "秒"
+        }
+      },
+      "experiment_device": {
+        "hostname": "Hostname",
+        "os": "操作系统",
+        "python": "Python版本"
+      },
+      "stop": {
+        "button": "Confirm",
+        "modal": {
+          "title": "Has this experiment been stopped?",
+          "text": "Once confirmed, the state will be set to 'Crashed', and stop receiving data."
+        }
+      }
+    },
+    "config": {
+      "title": "配置信息",
+      "detail": "配置",
+      "summarize": "摘要",
+      "help": {
+        "config": "配置（Config）参数描述你的模型的输入项，在swanlab.init的config参数中配置，点击图标了解更多。",
+        "summary": "摘要（Summary）参数描述你记录的指标的最终结果，点击图标了解更多。"
+      },
+      "table": {
+        "empty": "No Data",
+        "search": "Search..."
+      }
+    }
+  },
   "chart": {
+    "empty": "缺少实验数据",
+    "error": "此图表无法正确显示",
+    "unkonwn": "未知的图表类型: {type}",
+    "label": {
+      "default": "图表"
+    },
+    "zoom": "放大展示",
     "charts": {
       "line": {
         "error": "图表无法被显示，因为\"{tag}\"是 {type} 类型, 但是折线图并不支持此类型."
       }
-    },
-    "empty": "缺少实验数据",
-    "error": "此图表无法正确显示",
-    "label": {
-      "default": "图表"
-    },
-    "unkonwn": "未知的图表类型: {type}",
-    "zoom": "放大展示"
+    }
   },
   "env": {
-<<<<<<< HEAD
-    "empty": {
-      "requirements": "No requirements found"
-    },
-    "keys": {
-      "OS": "OS",
-      "command": "Command",
-      "cpu": "CPU count",
-=======
     "navs": {
       "index": "Overview",
       "hardware": "System Hardware",
@@ -37,103 +85,34 @@
       "name": "Experiment name",
       "description": "Description",
       "start_time": "Start Time",
->>>>>>> 13901efb
       "duration": "Duration",
+      "python": "Python Version",
       "executable": "Python executable",
+      "workspace": "Run path",
+      "command": "Command",
+      "hostname": "Hostname",
+      "OS": "OS",
+      "git_remote": "Git Repository",
       "git_branch": "Git Branch",
       "git_commit": "Git Commit",
-      "git_remote": "Git Repository",
+      "cpu": "CPU count",
+      "memory": "Memory",
       "gpu_cores": "GPU count",
       "gpu_type": "GPU type",
-      "hostname": "Hostname",
       "logdir": "Logdir",
-      "memory": "Memory",
-      "python": "Python Version",
-      "start_time": "Start Time",
-      "swanlab": "SwanLab Version",
-      "workspace": "Run path"
+      "swanlab": "SwanLab Version"
     },
-    "navs": {
-      "dependances": "Requrements",
-      "index": "Overview"
-    },
-    "title": {
-      "exp_env_dependencies": "Requirements",
-      "exp_env_index": "Overview"
+    "empty": {
+      "requirements": "No requirements found"
     }
   },
   "func-bar": {
     "copy": "Copy",
+    "download": "Download",
     "copy-success": "Copied",
-    "download": "Download",
     "placeholder": {
-      "log": "Search log...",
-      "requirements": "Search requirement..."
+      "requirements": "Search requirement...",
+      "log": "Search log..."
     }
-  },
-  "index": {
-    "config": {
-      "detail": "配置",
-      "help": {
-        "config": "配置（Config）参数描述你的模型的输入项，在swanlab.init的config参数中配置，点击图标了解更多。",
-        "summary": "摘要（Summary）参数描述你记录的指标的最终结果，点击图标了解更多。"
-      },
-      "summarize": "摘要",
-      "table": {
-        "empty": "No Data",
-        "search": "Search..."
-      },
-      "title": "配置信息"
-    },
-    "header": {
-      "experiment_device": {
-        "cpu": "",
-        "executable": "",
-        "gpu": "",
-        "hardware": "",
-        "hostname": "Hostname",
-        "os": "操作系统",
-        "python": "Python版本",
-        "type": ""
-      },
-      "experiment_infos": {
-        "git": "",
-        "last_time": "持续时间",
-        "python": "",
-        "start_time": "开始时间",
-        "status": "状态",
-        "tags": "Tag",
-        "time": {
-          "day": "天",
-          "hour": "小时",
-          "minute": "分钟",
-          "second": "秒"
-        },
-        "version": ""
-      },
-      "stop": {
-        "button": "Confirm",
-        "modal": {
-          "text": "Once confirmed, the state will be set to 'Crashed', and stop receiving data.",
-          "title": "Has this experiment been stopped?"
-        }
-      },
-      "table-bar": {
-        "export": "Export to CSV",
-        "placeholder": "Search experiments",
-        "summary": "Only summary"
-      }
-    }
-  },
-  "navs": {
-    "chart": "实验图表",
-    "env": "实验环境",
-    "index": "概览",
-    "log": "日志Log"
-  },
-  "status": {
-    "-1": "中断",
-    "0": "正在进行",
-    "1": "完成"
   }
 }