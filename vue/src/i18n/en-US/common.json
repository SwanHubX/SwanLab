{
  "chart": {
    "charts": {
      "audio": {
        "error": "The Chart cannot be displayed because the value of \"{tag}\" is type {type}, and Audio Chart do not support displaying type {type}."
      },
      "image": {
        "error": "The Chart cannot be displayed because the value of \"{tag}\" is type {type}, and Image Chart do not support displaying type {type}."
      },
      "line": {
        "error": "The Chart cannot be displayed because the value of \"{tag}\" is type {type}, and Line Chart do not support displaying type {type}.",
        "copy": {
          "windows": "Press CTRL+C to copy this data.",
          "apple": "Press CMD+C to copy this data.",
          "success": "Copied!"
        }
      },
      "share": {
        "step": "Step",
        "tag": "Tag",
        "time": "Time",
        "value": "Value"
      }
    },
    "empty": "Empty Experiment with No Charts",
    "error": "This chart is not displayed correctly.",
    "label": {
      "default": "Charts"
    },
    "unkonwn": "Unknown chart type: {type}",
    "zoom": "Zoom In"
  },
  "config-editor": {
    "button": "Edit",
    "not-allowed": "Not Allowed Since Is Running",
    "save": {
      "default": "save changes",
      "savimg": "saving",
      "success": "Save Successfully"
    },
    "sub-title": {
      "experiment": {
        "desc": "Description",
        "name": "Experiment name"
      },
      "project": {
        "desc": "Description",
        "name": "Project name"
      }
    },
    "title": {
      "experiment": "Experiment Information",
      "project": "Project Information"
    }
  },
  "copy": "Copy successful!",
  "delete": {
    "button": "Delete",
    "content": {
      "experiment": "Once you delete a experiment, there is no going back. Please be certain.",
      "project": "Once you delete a project, there is no going back. Please be certain."
    },
    "not-allowed": "Not Allowed Since Is Running",
    "title": {
      "experiment": "Delete this experiment",
      "project": "Delete this project"
    }
  },
  "search": {
    "placeholder": "Search Lab..."
  },
  "sidebar": {
    "experiments": {
      "running": "running",
      "title": "Experiments"
    },
    "project": {
      "charts": "Charts",
      "runs": "Tables",
      "title": "Project"
    }
  },
  "table": {
    "empty": "Empty Table"
<<<<<<< HEAD
  },
  "chart": {
    "empty": "Empty Experiment with No Charts",
    "error": "This chart is not displayed correctly.",
    "unkonwn": "Unknown chart type: {type}",
    "label": {
      "default": "Charts"
    },
    "zoom": "Zoom In",
    "charts": {
      "line": {
        "error": "The Chart cannot be displayed because the value of \"{tag}\" is type {type}, and Line Chart do not support displaying type {type}."
      },
      "audio": {
        "error": "The Chart cannot be displayed because the value of \"{tag}\" is type {type}, and Audio Chart do not support displaying type {type}."
      },
      "image": {
        "error": "The Chart cannot be displayed because the value of \"{tag}\" is type {type}, and Image Chart do not support displaying type {type}."
      }
    },
    "text-chart": {
      "titles": {
        "tag": "tag",
        "step": "step",
        "caption": "caption",
        "count": "number of words",
        "text": "Text"
      }
    }
=======
>>>>>>> 9ac2754f
  }
}<|MERGE_RESOLUTION|>--- conflicted
+++ resolved
@@ -82,7 +82,6 @@
   },
   "table": {
     "empty": "Empty Table"
-<<<<<<< HEAD
   },
   "chart": {
     "empty": "Empty Experiment with No Charts",
@@ -112,7 +111,5 @@
         "text": "Text"
       }
     }
-=======
->>>>>>> 9ac2754f
   }
 }