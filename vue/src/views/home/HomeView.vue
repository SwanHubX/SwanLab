--- conflicted
+++ resolved
@@ -183,13 +183,11 @@
 </script>
 
 <style lang="scss" scoped>
-<<<<<<< HEAD
 // 最后一行每一个单元格右边框添加伪元素
 .dashboard-table {
   @apply border-x-0 border-b-0;
-=======
+}
 .grow {
   @apply text-dimmest;
->>>>>>> e4efa7fc
 }
 </style>