<template>
  <HomeLayout>
    <template #top>
      <!-- 项目创建时间、最近运行的时间、总实验数量 -->
      <div class="w-80 flex flex-col gap-4 my-5 text-dimmer">
        <div class="flex justify-between">
          <div class="grow">{{ $t('home.overview.create') }}</div>
          <p class="w-36 whitespace-nowrap">{{ createTime }}</p>
        </div>
        <div class="flex justify-between">
          <div class="grow">{{ $t('home.overview.latest') }}</div>
          <p class="w-36 whitespace-nowrap">{{ updateTime }}</p>
        </div>
        <div class="flex justify-between">
          <div class="grow">{{ $t('home.overview.total') }}</div>
          <p class="w-36 whitespace-nowrap">{{ projectStore.sum }}</p>
        </div>
      </div>
    </template>
    <div class="pt-5 flex flex-col flex-grow flex-shrink-0">
      <!-- 实验列表+实验统计 -->
      <div class="flex mx-6 mb-4 items-center gap-1.5 flex-shrink-0">
        <h2 class="text-xl font-semibold">{{ $t('home.list.title') }}</h2>
        <span v-if="total" class="bg-positive-dimmest text-positive-higher rounded-full px-3">{{ total }}</span>
      </div>
      <TableBar
        class="pb-4 pt-1 px-5 flex-shrink-0"
        :table-head="tableHead"
        :table-body="tableBody"
        :searchText="searchText"
        :checked="onlySummary"
        @update:checked="onlySummary = $event"
        @update:searchText="searchText = $event"
      />
      <div class="w-full pb-10 flex flex-col overflow-scroll flex-grow basis-0" v-if="tags">
        <!-- 实验表格 -->
        <SLTable sticky-header class="dashboard-table" :column="tableHead" :data="tableBody" last-row-gradient>
          <template v-slot:name="{ row }">
            <ExperimentName :name="row.name" :id="row.id" :color="getExperimentColor(row)" />
          </template>
          <template v-slot:status="{ row }">
            <SLStatusLabel :id="row.experiment_id" :status="row.status" />
          </template>
          <template v-slot:create="{ row }">
            {{ transTime(convertUtcToLocal(row.create_time)) }}
          </template>
          <template v-for="item in configs" :key="item.slot" v-slot:[item.slot]="{ row }">
            {{ row.config[item.slot]?.value || '-' }}
          </template>
        </SLTable>
      </div>
      <EmptyTable v-else-if="experiments.length === 0" />
    </div>
  </HomeLayout>
</template>

<script setup>
/**
 * @description: 首页视图，列出项目的基本信息
 * @file: HomeView.vue
 * @since: 2023-12-04 19:36:21
 **/
import { useProjectStore } from '@swanlab-vue/store'
import { formatTime } from '@swanlab-vue/utils/time'
import { computed, ref } from 'vue'
import SLStatusLabel from '@swanlab-vue/components/SLStatusLabel.vue'
import ExperimentName from './components/ExperimentName.vue'
import { transTime, convertUtcToLocal } from '@swanlab-vue/utils/time'
import { t } from '@swanlab-vue/i18n'
import http from '@swanlab-vue/api/http'
import SLTable from '@swanlab-vue/components/table'
import EmptyTable from './components/EmptyTable.vue'
import TableBar from './components/TableBar.vue'
import { formatNumber2SN } from '@swanlab-vue/utils/common'

const projectStore = useProjectStore()
const experiments = computed(() => {
  // 在最前面判断项目信息是否存在，不存在则是后端未开启/没有项目
  if (typeof projectStore.experiments === 'undefined') {
    return []
  }
  return projectStore.experiments
})

// ---------------------------------- 在此处处理项目创建时间、运行时间和总实验数量 ----------------------------------

const createTime = computed(() => formatTime(projectStore.createTime))
const updateTime = computed(() => formatTime(projectStore.updateTime))
const total = computed(() => projectStore.experiments?.length || 0)

// ---------------------------------- 表格配置 ----------------------------------

const column = ref([
  {
    title: t('home.list.table.header.name'),
    slot: 'name',
    style: 'px-6',
    width: 300,
    border: true
  },
  {
    title: t('home.list.table.header.status'),
    slot: 'status',
    type: 'status'
  },
  {
    title: t('home.list.table.header.create'),
    slot: 'create',
    type: 'create_time'
  }
])

// 遍历 experiments，添加配置
const configs = ref([])
;(() => {
  // 寻找需要增加的表头
  experiments.value.map((item) => {
    Object.entries(item.config).forEach(([key]) => {
      // 如果这个key已经存在configs中，跳过
      if (configs.value.some((config) => config.title === key)) {
        return
      }
      configs.value.push({
        type: 'config',
        slot: key,
        title: key
      })
    })
  })
  // column.value.push(...configs.value)
})()

// ---------------------------------- 表格数据，同时还有tag的表头处理 ----------------------------------

// 表格体数据
const experiments_table = computed(() => {
  return experiments.value.map((expr) => {
    const summary = summaries.value[expr.name]
    if (!summary) return {}
    Promise.all(
      Object.keys(summary).map(async (key) => {
        expr[await hashString(key)] = formatNumber2SN(summary[key])
      })
    )
    return expr
  })
})

// 项目里面的所有 tag 项，undefined 表示还没有初始化完，这个时候不加载表格
const tags = ref()
const summaries = ref({})
http
  .get('/project/summaries', {
    params: {
      // 传递前端显示的所有实验名称，使用字符串格式，每个实验名称之间使用逗号连接
      experiment_names: (() => {
        let experiment_names = []
        experiments.value.forEach((experiment) => {
          experiment_names.push(experiment.name)
        })
        return experiment_names.join(',')
      })()
    }
  })
  .then(async ({ data }) => {
    // 增加tag对应的表头
    tags.value = await Promise.all(
      data.tags.map(async (tag) => {
        const key = await hashString(tag)
        return { key, title: tag }
      })
    )
    // column.value.push(...tags.value)
    // 保存tag总结数据
    summaries.value = data.summaries
  })

// 哈希处理 key 避免和关键字重复
async function hashString(inputString) {
  // const encoder = new TextEncoder()
  // const data = encoder.encode(inputString)

  // const buffer = await crypto.subtle.digest('SHA-256', data)
  // const hashArray = Array.from(new Uint8Array(buffer))
  // const hashHex = hashArray.map((byte) => byte.toString(16).padStart(2, '0')).join('')

  // return hashHex
  return 'swanlab-overview-table-key' + inputString
}

<<<<<<< HEAD
// ---------------------------------- 颜色选择 ----------------------------------

const getExperimentColor = (experiment) => {
  return experiment.light
}

=======
>>>>>>> 215e6dc6
// ---------------------------------- 筛选 ----------------------------------

// 是否开启了表格筛选
const onlySummary = ref(false)

// 动态修改表头
const tableHead = computed(() => {
  if (!onlySummary.value) {
    return [...column.value, ...configs.value, ...(tags.value || [])]
  }
  return [...column.value, ...tags.value]
})

// ---------------------------------- 查找 ----------------------------------

const searchText = ref('')

const tableBody = computed(() => {
  if (!searchText.value) {
    return experiments_table.value
  }
  return experiments_table.value.filter((item) => {
    return item.name.toLowerCase().includes(searchText.value.toLowerCase())
  })
})
</script>

<style lang="scss" scoped>
// 最后一行每一个单元格右边框添加伪元素
.dashboard-table {
  @apply border-x-0 border-b-0;
}
.grow {
  @apply text-dimmest;
}
</style><|MERGE_RESOLUTION|>--- conflicted
+++ resolved
@@ -188,15 +188,11 @@
   return 'swanlab-overview-table-key' + inputString
 }
 
-<<<<<<< HEAD
 // ---------------------------------- 颜色选择 ----------------------------------
 
 const getExperimentColor = (experiment) => {
   return experiment.light
 }
-
-=======
->>>>>>> 215e6dc6
 // ---------------------------------- 筛选 ----------------------------------
 
 // 是否开启了表格筛选
