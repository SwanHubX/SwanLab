<template>
  <div class="flex flex-col min-h-full bg-higher">
    <!-- 第一行内容，项目标题、实验标题、编辑按钮、删除按钮 -->
    <div class="project-title transition-marging duration-300 mt-5 pl-6" :class="{ 'ml-8': !isSideBarShow }">
      <div class="flex items-center gap-3">
        <!-- 项目标题/实验标题 -->
        <h1 class="text-2xl items-center gap-1 font-semibold max-w-md truncate">
          {{ projectStore.name }}
        </h1>
      </div>
    </div>
    <ChartsPage :groups="groups" :charts="charts" :key="chartsPageKey" v-if="groups.length" />
    <!-- 图表不存在 -->
<<<<<<< HEAD
    <p class="font-semibold pt-5 text-center" v-else>Empty Charts</p>
=======
    <p class="font-semibold pt-5 text-center" v-else-if="ready">Empty Charts</p>
>>>>>>> 9ac2754f
  </div>
</template>

<script setup>
/**
 * @description: 项目对比图表，本组件完成项目对比图表的数据的请求和展示，大致流程是：
 * 1. 通过 http.get('/project/charts') 请求项目对比图表的数据，渲染到页面上
 * 2. 根据每个图表的数据源
 * @file: ChartsView.vue
 * @since: 2024-01-27 13:05:27
 **/
import http from '@swanlab-vue/api/http'
import { useProjectStore } from '@swanlab-vue/store'
import { ref, provide, inject } from 'vue'
import ChartsPage from './components/ChartsPage.vue'
import { onUnmounted } from 'vue'
const projectStore = useProjectStore()
http.get('/project/charts').then(({ data }) => {
  // 将namespaces转换为groups
  charts.value = data.charts
  namespaces.value = data.namespaces
  groups.value = generateGroups()
  ready.value = true
})
const isSideBarShow = inject('isSideBarShow')
const ready = ref(false)
// ---------------------------------- 数据驱动 ----------------------------------
// 项目对比图表数据，[{name, charts: [charts]}]
const groups = ref([])
const charts = ref([])
const namespaces = ref([])
const chartsPageKey = ref(0)

const generateGroups = () => {
  // 生成groups
  const groups = []
  namespaces.value.forEach((namespace) => {
    const group = {
      name: namespace.name,
      charts: []
    }
    namespace.charts.forEach((chart_id) => {
      const chart = charts.value.find((chart) => {
        return chart.id === chart_id
      })
      // 如果chart的所有source都为不可见，不push
      if (chart.source.every((source) => !projectStore.showMap[source])) return
      // 如果在source中不在error的keys中的都不可见，不push
      // 首先找到所有source中不在error的keys中的source
      const sources = chart.source.filter((source) => !chart.error[source])
      if (sources.every((source) => !projectStore.showMap[source])) return

      group.charts.push(chart)
    })
    // 如果group的所有chart都为不可见，不push
    if (group.charts.length) groups.push(group)
  })
  return groups
}

// ---------------------------------- 向projectStore注册回调，当点击眼睛时执行此回调 ----------------------------------
const handleShowChange = () => {
  // 重新渲染页面
  chartsPageKey.value++
  // 重新生成groups
  groups.value = generateGroups()
}

projectStore.registerChangeShowCallback(handleShowChange)

onUnmounted(() => {
  projectStore.destoryChangeShowCallback()
})

// ---------------------------------- 色盘注入 ----------------------------------
const createGetSeriesColor = () => {
  // 遍历所有实验，实验名称为key，实验颜色为value
  const colors = projectStore.colorMap
  return (exp_name) => {
    return colors[exp_name]
  }
}
const colors = [...projectStore.colors]
colors.getSeriesColor = createGetSeriesColor()
// console.log(colors)
provide('colors', colors)
</script>

<style lang="scss" scoped></style><|MERGE_RESOLUTION|>--- conflicted
+++ resolved
@@ -11,11 +11,7 @@
     </div>
     <ChartsPage :groups="groups" :charts="charts" :key="chartsPageKey" v-if="groups.length" />
     <!-- 图表不存在 -->
-<<<<<<< HEAD
-    <p class="font-semibold pt-5 text-center" v-else>Empty Charts</p>
-=======
     <p class="font-semibold pt-5 text-center" v-else-if="ready">Empty Charts</p>
->>>>>>> 9ac2754f
   </div>
 </template>
 
