--- conflicted
+++ resolved
@@ -1,18 +1,24 @@
 import swanlab
 import random
+import numpy as np
 
+epochs = 50
+lr = 0.01
 offset = random.random() / 5
 
 run = swanlab.init(
     experiment_name="Example",
     description="这是一个机器学习模拟实验",
     config={
-        "learning_rate": 0.01,
-        "epochs": 20,
+        "epochs": epochs,
+        "learning_rate": lr,
+        "test": 1,
+        "debug": "这是一串" + "很长" * 100 + "的字符串",
+        "verbose": 1,
     },
+    logggings=True,
 )
 
-<<<<<<< HEAD
 
 def generate_random_nx3(n):
     """生成形状为nx3的随机数组"""
@@ -36,9 +42,7 @@
 
 for epoch in range(2, epochs):
     if epoch % 10 == 0:
-        arr1 = generate_random_nx3(1000)
-        arr2 = generate_random_nx4(1000)
-        arr3 = generate_random_nx6(1000)
+
         # swanlab.log(
         #     {
         #         "test/object3d1":
@@ -47,16 +51,11 @@
         # )
         swanlab.log(
             {
-                "test-object3d1": swanlab.Object3D(arr1, caption="3D点云数据"),
-                "test-object3d2": swanlab.Object3D(arr2, caption="3D点云数据"),
-                "test-object3d3": swanlab.Object3D(arr3, caption="3D点云数据"),
+                "test-object3d1": swanlab.Object3D("./assets/bunny.obj", caption="bunny-obj"),
+                "test-object3d2": swanlab.Object3D("./assets/test1.pts.json", caption="test1-pts"),
             },
             step=epoch,
         )
-=======
-# 模拟机器学习训练过程
-for epoch in range(2, run.config.epochs):
->>>>>>> ff85f442
     acc = 1 - 2**-epoch - random.random() / epoch - offset
     loss = 2**-epoch + random.random() / epoch + offset
     swanlab.log({"loss": loss, "accuracy": acc})