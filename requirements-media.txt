--- conflicted
+++ resolved
@@ -2,9 +2,6 @@
 pillow
 matplotlib
 numpy
-<<<<<<< HEAD
 moviepy
 imageio[ffmpeg]
-=======
-rdkit
->>>>>>> 34c7f978
+rdkit