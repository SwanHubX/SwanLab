--- conflicted
+++ resolved
@@ -2,11 +2,6 @@
 soundfile
 pillow
 numpy
-<<<<<<< HEAD
-=======
-opencv-python
->>>>>>> 0a92a3ec
-moviepy
 
 # web server
 fastapi
